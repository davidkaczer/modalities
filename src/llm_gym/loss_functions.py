--- conflicted
+++ resolved
@@ -36,10 +36,6 @@
 
         # move labels to correct device to enable model parallelism
         labels = labels.to(lm_logits.device)
-<<<<<<< HEAD
-        # Shift so that tokens < n predict n
-=======
->>>>>>> be727d25
         shift_logits = lm_logits.contiguous()
         shift_labels = labels.contiguous()
         # Flatten the tokens
