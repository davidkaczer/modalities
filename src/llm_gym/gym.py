from functools import partial
from typing import List
from llm_gym.checkpointing.checkpointing import Checkpointing
from llm_gym.dataset_loader import LLMDataLoader, RepeatingDataLoader
from llm_gym.evaluator import Evaluator
from llm_gym.models.model import NNModel
from llm_gym.loss_functions import Loss
from llm_gym.trainer import Trainer
from torch.optim import Optimizer


class Gym:
    def __init__(
        self,
        trainer: Trainer,
        evaluator: Evaluator,
        loss_fun: Loss,
    ) -> None:
        self.trainer = trainer
        self.evaluator = evaluator
        self.loss_fun = loss_fun

    def run(
        self,
<<<<<<< HEAD
        model: NNModel,
        optimizer: Optimizer,
        num_batches: int,
        num_batches_per_epoch: int,
=======
        num_batches_per_rank: int,
        eval_interval_in_batches: int,
>>>>>>> 69fcbce5
        train_data_loader: LLMDataLoader,
        evaluation_data_loaders: List[LLMDataLoader],
        checkpointing: Checkpointing,
    ):
        self._run_evaluation_and_checkpointing(
<<<<<<< HEAD
            model=model,
            optimizer=optimizer,
            num_batches=num_batches,
            train_batch_id=-1,
            evaluation_data_loaders=evaluation_data_loaders,
            checkpointing=checkpointing,
=======
            num_batches_per_rank=num_batches_per_rank,
            train_batch_id=-1,
            evaluation_data_loaders=evaluation_data_loaders,
>>>>>>> 69fcbce5
        )

        self.trainer.train(
<<<<<<< HEAD
            model=model,
            train_loader=train_repeating_data_loader,
            loss_fun=self.loss_fun,
            optimizer=optimizer,
            num_batches_per_epoch=num_batches_per_epoch,
            num_batches=num_batches,
=======
            model=self.model,
            train_loader=train_data_loader,
            loss_fun=self.loss_fun,
            optimizer=self.optimizer,
            eval_interval_in_batches=eval_interval_in_batches,
            num_batches_per_rank=num_batches_per_rank,
>>>>>>> 69fcbce5
            epoch_done_callback=partial(
                self._run_evaluation_and_checkpointing,
                model=model,
                optimizer=optimizer,
                evaluation_data_loaders=evaluation_data_loaders,
<<<<<<< HEAD
                num_batches=num_batches,
                checkpointing=checkpointing,
=======
                num_batches_per_rank=num_batches_per_rank,
>>>>>>> 69fcbce5
            ),
        )

    def _run_evaluation_and_checkpointing(
        self,
<<<<<<< HEAD
        model: NNModel,
        optimizer: Optimizer,
        num_batches: int,
=======
        num_batches_per_rank: int,
>>>>>>> 69fcbce5
        train_batch_id: int,
        evaluation_data_loaders: List[LLMDataLoader],
        checkpointing: Checkpointing,
    ):
<<<<<<< HEAD
        eval_result = self.evaluator.evaluate_epoch(
            model=model,
=======
        eval_result = self.evaluator.evaluate(
            model=self.model,
>>>>>>> 69fcbce5
            data_loaders=evaluation_data_loaders,
            loss_fun=self.loss_fun,
            train_batch_id=train_batch_id,
        )

        # TODO: implement early stopping
        checkpointing.save_checkpoint(
            train_batch_id=train_batch_id,
            num_batches=num_batches_per_rank,
            evaluation_result=eval_result,
            model=model,
            optimizer=optimizer,
            early_stoppping_criterion_fulfilled=False,
        )<|MERGE_RESOLUTION|>--- conflicted
+++ resolved
@@ -22,84 +22,51 @@
 
     def run(
         self,
-<<<<<<< HEAD
         model: NNModel,
         optimizer: Optimizer,
-        num_batches: int,
-        num_batches_per_epoch: int,
-=======
         num_batches_per_rank: int,
         eval_interval_in_batches: int,
->>>>>>> 69fcbce5
         train_data_loader: LLMDataLoader,
         evaluation_data_loaders: List[LLMDataLoader],
         checkpointing: Checkpointing,
     ):
         self._run_evaluation_and_checkpointing(
-<<<<<<< HEAD
             model=model,
             optimizer=optimizer,
-            num_batches=num_batches,
             train_batch_id=-1,
             evaluation_data_loaders=evaluation_data_loaders,
             checkpointing=checkpointing,
-=======
             num_batches_per_rank=num_batches_per_rank,
-            train_batch_id=-1,
-            evaluation_data_loaders=evaluation_data_loaders,
->>>>>>> 69fcbce5
         )
 
         self.trainer.train(
-<<<<<<< HEAD
             model=model,
-            train_loader=train_repeating_data_loader,
+            train_loader=train_data_loader,
             loss_fun=self.loss_fun,
             optimizer=optimizer,
-            num_batches_per_epoch=num_batches_per_epoch,
-            num_batches=num_batches,
-=======
-            model=self.model,
-            train_loader=train_data_loader,
-            loss_fun=self.loss_fun,
-            optimizer=self.optimizer,
             eval_interval_in_batches=eval_interval_in_batches,
             num_batches_per_rank=num_batches_per_rank,
->>>>>>> 69fcbce5
             epoch_done_callback=partial(
                 self._run_evaluation_and_checkpointing,
                 model=model,
                 optimizer=optimizer,
                 evaluation_data_loaders=evaluation_data_loaders,
-<<<<<<< HEAD
-                num_batches=num_batches,
+                num_batches_per_rank=num_batches_per_rank,
                 checkpointing=checkpointing,
-=======
-                num_batches_per_rank=num_batches_per_rank,
->>>>>>> 69fcbce5
             ),
         )
 
     def _run_evaluation_and_checkpointing(
         self,
-<<<<<<< HEAD
         model: NNModel,
         optimizer: Optimizer,
-        num_batches: int,
-=======
         num_batches_per_rank: int,
->>>>>>> 69fcbce5
         train_batch_id: int,
         evaluation_data_loaders: List[LLMDataLoader],
         checkpointing: Checkpointing,
     ):
-<<<<<<< HEAD
-        eval_result = self.evaluator.evaluate_epoch(
+        eval_result = self.evaluator.evaluate(
             model=model,
-=======
-        eval_result = self.evaluator.evaluate(
-            model=self.model,
->>>>>>> 69fcbce5
             data_loaders=evaluation_data_loaders,
             loss_fun=self.loss_fun,
             train_batch_id=train_batch_id,
