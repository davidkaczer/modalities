--- conflicted
+++ resolved
@@ -1,40 +1,19 @@
 import logging
 from pathlib import Path
-<<<<<<< HEAD
 from typing import Dict, List, Tuple
 
 import click
 import click_pathlib
-=======
-from typing import Callable, Dict, List, Tuple
-import click
-import click_pathlib
-from llm_gym.config.config import AppConfig
-from llm_gym.logging_broker.subscriber import MessageSubscriberIF
-import numpy as np
-from pydantic import DirectoryPath
->>>>>>> b2f1250d
 import torch
 import torch.nn as nn
 from omegaconf import OmegaConf
-<<<<<<< HEAD
 from torch.optim import Optimizer
 from transformers import GPT2TokenizerFast
 
-=======
-from torch.utils.data.distributed import DistributedSampler
->>>>>>> b2f1250d
 from llm_gym.batch import EvaluationResultBatch
 from llm_gym.checkpointing.checkpointing import Checkpointing
 from llm_gym.checkpointing.checkpointing_execution import FSDPToDiscCheckpointing
 from llm_gym.checkpointing.checkpointing_strategies import SaveKMostRecentCheckpointsStrategy
-<<<<<<< HEAD
-=======
-from llm_gym.dataset_loader import LLMDataLoader
-from llm_gym.fsdp.fsdp_running_env import FSDPRunningEnv, RunningEnv
-from llm_gym.models.gpt2.gpt2_model import GPT2LLM
-from llm_gym.models.gpt2.collator import GPT2LLMCollator
->>>>>>> b2f1250d
 from llm_gym.config.config import AppConfig
 from llm_gym.config.lookup_types import TokenizerTypes
 from llm_gym.dataloader.create_index import IndexGenerator
@@ -43,11 +22,7 @@
 from llm_gym.dataloader.large_file_lines_reader import LargeFileLinesReader
 from llm_gym.dataset_loader import LLMDataLoader
 from llm_gym.evaluator import Evaluator
-<<<<<<< HEAD
 from llm_gym.fsdp.fsdp_running_env import RunningEnv
-=======
-from llm_gym.fsdp.fsdp_running_env import RunningEnv, FSDPRunningEnv
->>>>>>> b2f1250d
 from llm_gym.gym import Gym
 from llm_gym.logging_broker.message_broker import MessageBroker
 from llm_gym.logging_broker.messages import BatchProgressUpdate, MessageTypes
@@ -56,17 +31,12 @@
     DummyProgressSubscriber,
     RichProgressSubscriber,
 )
-from llm_gym.logging_broker.subscriber_impl.results_subscriber import RichResultSubscriber
+from llm_gym.logging_broker.subscriber_impl.results_subscriber import WandBEvaluationResultSubscriber
 from llm_gym.loss_functions import Loss
 from llm_gym.resolver_register import ResolverRegister
 from llm_gym.trainer import Trainer
 from llm_gym.util import get_date_of_run
-<<<<<<< HEAD
 from llm_gym.utils.generate_text import main as generate_text_main
-=======
-import torch.nn as nn
-from torch.optim import Optimizer
->>>>>>> b2f1250d
 
 
 @click.group()
@@ -201,7 +171,6 @@
         # warmstart
         self.global_train_batch_id = 0
         self.warmstart_experiment_id = "2023-11-15-11:53:54_PM"
-<<<<<<< HEAD
 
         self.experiment_id = get_date_of_run()
         self.resolvers = ResolverRegister(config=config)
@@ -240,9 +209,6 @@
         val_dataloader = validation_dataloader_lookup["val"]
         test_dataloader = validation_dataloader_lookup["test"]
 
-        val_split_lengths = {
-            dl.dataloader_tag: len(dl) * config.training.world_size for dl in validation_dataloader_lookup.values()
-        }
         # TODO: check why not *config.training.world_size
         #  and consider just using config.training.num_training_samples for progress Subscriber
         train_split_lengths = {train_dataloader.dataloader_tag: len(train_dataloader)}
@@ -258,53 +224,12 @@
         loss_fun: Loss = self.resolvers.build_component_by_config(config=config.loss)
 
         # Logging
-        evaluation_result_publisher, batch_processed_publisher = self.get_logging_publishers(
-            config=config, train_split_lengths=train_split_lengths, eval_split_lengths=val_split_lengths
-=======
-
-        self.experiment_id = get_date_of_run()
-        self.dataset_path = config.data.dataset_dir_path
-
-        self.resolvers = ResolverRegister(config=config)
-        self.running_env: RunningEnv = self.resolvers.build_component_by_config(config=self.config.running_env)
-
-    def construct_components(
-        self, config: AppConfig, running_env: RunningEnv
-    ) -> Tuple[Gym, LLMDataLoader, List[LLMDataLoader], Checkpointing, nn.Module, Optimizer]:
-        # TODO move to run function, despite mixing concerns here ...
-        # self.wrapped_model = running_env.wrap(model=self.model, local_rank=config.training.local_rank)
-
-        # self.optimizer: torch.optim.Optimizer = resolvers.build_component_by_config(
-        #     config=config.optimizer, extra_kwargs=dict(params=self.wrapped_model.parameters())
-        # )
-
-        # self.scheduler = resolvers.build_component_by_config(
-        #     config=config.scheduler, extra_kwargs=dict(optimizer=self.optimizer)
-        # )
-
-        # Dataloaders
-        collator = GPT2LLMCollator(
-            sample_key=config.data.sample_key,
-            target_key=config.data.target_key,
-        )
-        train_dataloader, val_dataloader, test_dataloader = self.get_dataloaders(config=config, collator=collator)
-
-        # Checkpointing
-        checkpointing = self.get_checkpointing(config=config, running_env=running_env)
-
-        wrapped_model, optimizer = self.get_model_and_optimizer(
-            config=config, running_env=running_env, checkpointing=checkpointing
-        )
-
-        # Loss function
-        loss_fun: Loss = self.resolvers.build_component_by_config(config=config.loss)
-
-        # Logging
+
         eval_split_lengths = {
-            val_dataloader.dataset_tag: len(val_dataloader) * config.training.world_size,
-            test_dataloader.dataset_tag: len(test_dataloader) * config.training.world_size,
+            val_dataloader.dataloader_tag: len(val_dataloader) * config.training.world_size,
+            test_dataloader.dataloader_tag: len(test_dataloader) * config.training.world_size,
         }
-        train_split_lengths = {train_dataloader.dataset_tag: len(train_dataloader)}
+        train_split_lengths = {train_dataloader.dataloader_tag: len(train_dataloader)}
 
         evaluation_result_publisher, batch_processed_publisher = self.get_logging_publishers(
             config=config, train_split_lengths=train_split_lengths, eval_split_lengths=eval_split_lengths
@@ -332,75 +257,6 @@
         )
         return gym, train_dataloader, [val_dataloader, test_dataloader], checkpointing, wrapped_model, optimizer
 
-    def run(self):
-        with self.running_env as running_env:
-            (
-                gym,
-                train_dataloader,
-                eval_data_loaders,
-                checkpointing,
-                wrapped_model,
-                optimizer,
-            ) = self.construct_components(self.config, running_env=running_env)
-
-            gym.run(
-                num_batches_per_rank=self.config.training.num_batches_per_rank,
-                eval_interval_in_batches=self.config.training.eval_interval_in_batches,
-                train_data_loader=train_dataloader,
-                evaluation_data_loaders=eval_data_loaders,
-                checkpointing=checkpointing,
-                model=wrapped_model,
-                optimizer=optimizer,
-            )
-
-    def get_dataloaders(
-        self, config: AppConfig, collator: Callable
-    ) -> Tuple[LLMDataLoader, LLMDataLoader, LLMDataLoader]:
-        # Create instances
-        instance_splits = self.create_instances(
-            dataset_dir_path=config.data.dataset_dir_path,
-            sequence_len=config.data.sequence_len,
-            num_training_batches=config.training.num_training_batches,
-            training_batch_size=config.training.training_batch_size,
-            sample_key=config.data.sample_key,
->>>>>>> b2f1250d
-        )
-
-        # Trainer
-        trainer = Trainer(
-            local_rank=config.training.local_rank,
-            batch_progress_publisher=batch_processed_publisher,
-            evaluation_result_publisher=evaluation_result_publisher,
-        )
-
-<<<<<<< HEAD
-        # Evaluator
-        evaluator = Evaluator(
-            local_rank=config.training.local_rank,
-            batch_progress_publisher=batch_processed_publisher,
-            evaluation_result_publisher=evaluation_result_publisher,
-        )
-
-        # Gym
-        gym = Gym(
-            trainer=trainer,
-            evaluator=evaluator,
-            loss_fun=loss_fun,
-        )
-        return gym, train_dataloader, [val_dataloader, test_dataloader], checkpointing, wrapped_model, optimizer
-=======
-        dataloader_splits = self.create_dataloaders(
-            train_instances=instance_splits["train"],
-            val_instances=instance_splits["val"],
-            test_instances=instance_splits["test"],
-            train_sampler=sampler_splits["train"],
-            val_sampler=sampler_splits["val"],
-            test_sampler=sampler_splits["test"],
-            collate_fn=collator,
-        )
-        return dataloader_splits["train"], dataloader_splits["val"], dataloader_splits["test"]
->>>>>>> b2f1250d
-
     def get_model_and_optimizer(
         self, config: AppConfig, running_env: RunningEnv, checkpointing: Checkpointing
     ) -> Tuple[nn.Module, Optimizer]:
@@ -411,7 +267,6 @@
                 experiment_id=self.warmstart_experiment_id,
                 global_train_batch_id=self.global_train_batch_id,
                 model=model,
-<<<<<<< HEAD
             )
 
             optimizer: torch.optim.Optimizer = self.resolvers.build_component_by_config(
@@ -440,7 +295,7 @@
     def get_checkpointing(self, config: AppConfig, running_env: RunningEnv) -> Checkpointing:
         checkpointing_strategy = SaveKMostRecentCheckpointsStrategy(k=-1)
         checkpointing_execution = FSDPToDiscCheckpointing(
-            checkpoint_path=Path(__file__).parents[2] / Path("data", "checkpoints"),
+            checkpoint_path=Path("/raid/s3/opengptx/max_lue/LLMgym/checkpoints"),
             experiment_id=self.experiment_id,
             global_rank=config.training.global_rank,
             checkpointing_rank=0,
@@ -469,190 +324,12 @@
             local_rank=config.training.local_rank,
         )
 
-        # TODO: make this instantiation of subscribers configurable via config.yml and use "build_component_by_config"
         if config.training.global_rank == 0:
             progress_subscriber = RichProgressSubscriber(
                 num_ranks=config.training.world_size,
                 train_split_lengths=train_split_lengths,
                 eval_split_lengths=eval_split_lengths,
             )
-            evaluation_result_subscriber = RichResultSubscriber(num_ranks=config.training.world_size)
-            message_broker.add_subscriber(
-                subscription=MessageTypes.EVALUATION_RESULT, subscriber=evaluation_result_subscriber
-=======
-            )
-
-            optimizer: torch.optim.Optimizer = self.resolvers.build_component_by_config(
-                config=config.optimizer, extra_kwargs=dict(params=wrapped_model.parameters())
-            )
-
-            optimizer = checkpointing.load_optimizer_checkpoint(
-                optimizer=optimizer,
-                model=wrapped_model,
-                experiment_id=self.warmstart_experiment_id,
-                global_train_batch_id=self.global_train_batch_id,
->>>>>>> b2f1250d
-            )
-        else:
-            wrapped_model = running_env.wrap_model(model=model, sync_module_states=False)
-            optimizer: torch.optim.Optimizer = self.resolvers.build_component_by_config(
-                config=config.optimizer, extra_kwargs=dict(params=wrapped_model.parameters())
-            )
-
-<<<<<<< HEAD
-        return evaluation_result_publisher, batch_processed_publisher
-=======
-        # lr_scheduler = StepLR(optimizer, step_size=1, gamma=0.1)  # TODO use lr_scheduler
-
-        return wrapped_model, optimizer
-
-    def get_checkpointing(self, config: AppConfig, running_env: RunningEnv) -> Checkpointing:
-        checkpointing_strategy = SaveKMostRecentCheckpointsStrategy(k=-1)
-        checkpointing_execution = FSDPToDiscCheckpointing(
-            checkpoint_path=Path("/raid/s3/opengptx/max_lue/LLMgym/checkpoints"),
-            experiment_id=self.experiment_id,
-            global_rank=config.training.global_rank,
-            checkpointing_rank=0,
-            model_wrapping_fn=running_env.wrap_model,
-        )
-        checkpointing = Checkpointing(
-            checkpointing_execution=checkpointing_execution,
-            checkpointing_strategy=checkpointing_strategy,
-            num_ranks=config.training.world_size,
-        )
-        return checkpointing
-
-    def create_instances(
-        self,
-        dataset_dir_path: DirectoryPath,
-        sequence_len: int,
-        num_training_batches: int,
-        training_batch_size: int,
-        sample_key: str,
-    ) -> Dict[str, TextInstances]:
-        instance_splits = dict()
-        for partition in ["train", "val", "test"]:
-            dataset_filename_prefix = list(
-                set(
-                    [
-                        dataset_dir_path.joinpath(filename.stem)
-                        for filename in dataset_dir_path.glob(f"*{partition}*.bin")
-                    ]
-                )
-            )[0]
-            text_dataset = make_dataset(path=dataset_filename_prefix)
-            num_samples = num_training_batches * training_batch_size
-            instances = TextInstances(
-                sample_key=sample_key,
-                text_dataset=text_dataset,
-                doc_idx=np.arange(0, len(text_dataset)),
-                dataset_dir=dataset_dir_path,
-                num_samples=num_samples,
-                dataset_name=partition,
-                sequence_len=sequence_len,
-            )
-            instance_splits[partition] = instances
-
-        return instance_splits
-
-    def create_samplers(
-        self,
-        train_instances: TextInstances,
-        val_instances: TextInstances,
-        test_instances: TextInstances,
-    ) -> Dict[str, DistributedSampler]:
-        sampler_splits = dict()
-
-        sampler_splits["train"] = DistributedSampler(
-            dataset=train_instances,
-            rank=self.config.training.global_rank,
-            num_replicas=self.config.training.world_size,
-            shuffle=True,
-        )
-
-        sampler_splits["val"] = DistributedSampler(
-            dataset=val_instances,
-            rank=self.config.training.global_rank,
-            num_replicas=self.config.training.world_size,
-        )
-
-        sampler_splits["test"] = DistributedSampler(
-            dataset=test_instances,
-            rank=self.config.training.global_rank,
-            num_replicas=self.config.training.world_size,
-        )
-
-        return sampler_splits
-
-    def create_dataloaders(
-        self,
-        train_instances: Dataset,
-        val_instances: Dataset,
-        test_instances: Dataset,
-        train_sampler: DistributedSampler,
-        val_sampler: DistributedSampler,
-        test_sampler: DistributedSampler,
-        collate_fn: Callable,
-    ) -> Dict[str, LLMDataLoader]:
-        """Create dataset splits."""
-
-        data_loader_splits = {}
-
-        # create dataloaders
-        collate_fn = GPT2LLMCollator(
-            sample_key=self.config.data.sample_key,
-            target_key=self.config.data.target_key,
-        )
-        data_loader_splits["train"] = LLMDataLoader(
-            dataset=train_instances,
-            dataset_tag=self.config.data.dataloader.train_dataset_tag,
-            batch_size=self.config.training.training_batch_size,
-            sampler=train_sampler,
-            **self.config.data.dataloader.cuda_kwargs.model_dump(),
-            collate_fn=collate_fn,
-        )
-        data_loader_splits["val"] = LLMDataLoader(
-            dataset=val_instances,
-            dataset_tag=self.config.data.dataloader.val_dataset_tag,
-            batch_size=self.config.training.evaluation_batch_size,
-            sampler=val_sampler,
-            **self.config.data.dataloader.cuda_kwargs.model_dump(),
-            collate_fn=collate_fn,
-        )
-        data_loader_splits["test"] = LLMDataLoader(
-            dataset=test_instances,
-            dataset_tag=self.config.data.dataloader.test_dataset_tag,
-            batch_size=self.config.training.test_batch_size,
-            sampler=test_sampler,
-            **self.config.data.dataloader.cuda_kwargs.model_dump(),
-            collate_fn=collate_fn,
-        )
-
-        return data_loader_splits
->>>>>>> b2f1250d
-
-    def get_logging_publishers(
-        self, config: AppConfig, train_split_lengths: Dict[str, int], eval_split_lengths: Dict[str, int]
-    ) -> Tuple[MessagePublisher[EvaluationResultBatch], MessagePublisher[BatchProgressUpdate],]:
-        # Message Broker
-        message_broker = MessageBroker()
-        batch_processed_publisher = MessagePublisher[BatchProgressUpdate](
-            message_broker=message_broker,
-            global_rank=config.training.global_rank,
-            local_rank=config.training.local_rank,
-        )
-        evaluation_result_publisher = MessagePublisher[EvaluationResultBatch](
-            message_broker=message_broker,
-            global_rank=config.training.global_rank,
-            local_rank=config.training.local_rank,
-        )
-
-        if config.training.global_rank == 0:
-            progress_subscriber = RichProgressSubscriber(
-                num_ranks=config.training.world_size,
-                train_split_lengths=train_split_lengths,
-                eval_split_lengths=eval_split_lengths,
-            )
             evaluation_result_subscriber = WandBEvaluationResultSubscriber(
                 num_ranks=config.training.world_size,
                 project=config.wandb.project_name,
