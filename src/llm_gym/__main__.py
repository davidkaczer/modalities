import logging
from pathlib import Path
from typing import Dict, List, Tuple
<<<<<<< HEAD
import click
import click_pathlib
from llm_gym.logging_broker.subscriber import MessageSubscriberIF
import numpy as np
import torch
from omegaconf import OmegaConf
=======

import click
import click_pathlib
import torch
import torch.nn as nn
from omegaconf import OmegaConf
from torch.optim import Optimizer
from transformers import GPT2TokenizerFast

>>>>>>> 14301f86
from llm_gym.batch import EvaluationResultBatch
from llm_gym.checkpointing.checkpointing import Checkpointing
from llm_gym.checkpointing.checkpointing_execution import FSDPToDiscCheckpointing
from llm_gym.checkpointing.checkpointing_strategies import SaveKMostRecentCheckpointsStrategy
<<<<<<< HEAD
from llm_gym.dataloader.dataloader import LLMDataLoader
from llm_gym.dataloader.dataloader_factory import DataloaderFactory
from llm_gym.fsdp.fsdp_running_env import RunningEnv
from omegaconf import OmegaConf
from transformers import GPT2TokenizerFast
from llm_gym.config.config import AppConfig, DataLoaderConfig
from llm_gym.config.lookup_types import TokenizerTypes
from llm_gym.dataloader.create_index import create_memmap_index
from llm_gym.dataloader.create_packed_data import create_packed_data
from llm_gym.evaluator import Evaluator
=======
from llm_gym.config.config import AppConfig
from llm_gym.config.lookup_types import TokenizerTypes
from llm_gym.dataloader.create_index import IndexGenerator
from llm_gym.dataloader.create_packed_data import PackedDataGenerator
from llm_gym.dataloader.dataloader_factory import DataloaderFactory
from llm_gym.dataloader.large_file_lines_reader import LargeFileLinesReader
from llm_gym.dataset_loader import LLMDataLoader
from llm_gym.evaluator import Evaluator
from llm_gym.fsdp.fsdp_running_env import RunningEnv
>>>>>>> 14301f86
from llm_gym.gym import Gym
from llm_gym.logging_broker.message_broker import MessageBroker
from llm_gym.logging_broker.messages import BatchProgressUpdate, MessageTypes
from llm_gym.logging_broker.publisher import MessagePublisher
from llm_gym.logging_broker.subscriber_impl.batch_progress_subscriber import (
    DummyProgressSubscriber,
    RichProgressSubscriber,
)
from llm_gym.logging_broker.subscriber_impl.results_subscriber import RichResultSubscriber
from llm_gym.loss_functions import Loss
from llm_gym.resolver_register import ResolverRegister
from llm_gym.trainer import Trainer
from llm_gym.util import get_date_of_run
<<<<<<< HEAD
import torch.nn as nn
from torch.optim import Optimizer
from llm_gym.util import dist_setup_info, get_date_of_run
=======
>>>>>>> 14301f86
from llm_gym.utils.generate_text import main as generate_text_main


@click.group()
def main() -> None:
    pass


config_option = click.option(
    "--config_file_path",
    type=click_pathlib.Path(exists=False),
    required=True,
    help="Path to a file with the YAML config file.",
)


@main.command(name="run")
@config_option
def entry_point_run_llmgym(config_file_path: Path):
    config_dict = load_app_config_dict(config_file_path)
    config = AppConfig.model_validate(config_dict)
    main = Main(config)
    main.run()


@main.command(name="generate_text")
<<<<<<< HEAD
@click.argument("model_path", type=str)
@click.argument("config_path", type=str)
=======
@click.argument("model_path", type=Path)
@click.argument("config_path", type=Path)
@click.option(
    "--tokenizer_type",
    type=TokenizerTypes,
    show_default=True,
    default=TokenizerTypes.GPT2TokenizerFast,
    help="Specify which Tokenizer (inheriting from transformers.PretrainedTokenizers) should get used.",
)
>>>>>>> 14301f86
@click.option(
    "--tokenizer_type",
    type=TokenizerTypes,
    show_default=True,
    default=GPT2TokenizerFast,
    help="Specify which Tokenizer (inheriting from transformers.PretrainedTokenizers) should get used.",
)
@click.option(
    "--tokenizer_file",
    type=Path,
    show_default=True,
<<<<<<< HEAD
    default=Path(__file__).parents[1] / Path("data/tokenizer/tokenizer.json"),
=======
    default=Path(__file__).parents[2] / Path("data/tokenizer/tokenizer.json"),
>>>>>>> 14301f86
    help="path to tokenizer json",
)
@click.option("--max_new_tokens", type=int, show_default=True, default=200, help="maximum amount of tokens to generate")
@click.option("--chat", is_flag=True, show_default=True, default=False, help="activate 'chat' mode")
<<<<<<< HEAD
def entry_point_generate_text(model_path, config_path, tokenizer_file, max_new_tokens, chat):
    generate_text_main(model_path, config_path, tokenizer_file, max_new_tokens, chat)


@main.command(name="create_memmap_index")
@click.argument("src_path", type=str)
@click.option(
    "--index_path",
    type=str,
=======
def entry_point_generate_text(model_path, config_path, tokenizer_type, tokenizer_file, max_new_tokens, chat):
    tokenizer = tokenizer_type.value(tokenizer_file=str(tokenizer_file))
    generate_text_main(model_path, config_path, tokenizer, max_new_tokens, chat)


@main.command(name="create_memmap_index")
@click.argument("src_path", type=Path)
@click.option(
    "--index_path",
    type=Path,
>>>>>>> 14301f86
    default=None,
    help="output path for index. will use parent directory of src_path if none.",
)
def entry_point_create_memmap_index(src_path, index_path):
<<<<<<< HEAD
    create_memmap_index(src_path, index_path)


@main.command(name="create_packed_data")
@click.argument("src_path", type=str)
=======
    index_path = LargeFileLinesReader.default_index_path(src_path, index_path)
    if index_path.exists():
        raise ValueError("index already exists. delete it or specify different output folder.")

    print(f"reading raw data from {src_path}")
    print(f"writing index to {index_path}")
    generator = IndexGenerator(src_path)
    generator.create_index(index_path)


@main.command(name="create_packed_data")
@click.argument("src_path", type=Path)
>>>>>>> 14301f86
@click.option(
    "--dst_path",
    type=str,
    default=None,
    help="output path for packed data file. will use parent directory of src_path if none.",
)
@click.option(
    "--index_path",
    type=str,
    default=None,
    help="input path for index. will search in parent directory of src_path if none.",
)
@click.option(
    "--tokenizer_type",
    type=TokenizerTypes,
    show_default=True,
<<<<<<< HEAD
    default=GPT2TokenizerFast,
=======
    default=TokenizerTypes.GPT2TokenizerFast,
>>>>>>> 14301f86
    help="Specify which Tokenizer (inheriting from transformers.PretrainedTokenizers) should get used.",
)
@click.option(
    "--tokenizer_file",
    type=Path,
    show_default=True,
<<<<<<< HEAD
    default=Path(__file__).parents[1] / Path("data/tokenizer/tokenizer.json"),
=======
    default=Path(__file__).parents[2] / Path("data/tokenizer/tokenizer.json"),
>>>>>>> 14301f86
    help="path to tokenizer json",
)
@click.option(
    "--jq_pattern",
    type=str,
    show_default=True,
    default=".text",
    help="jq pattern to extract the data from the json line.",
)
def entry_point_create_packed_data(src_path, dst_path, index_path, tokenizer_type, tokenizer_file, jq_pattern):
<<<<<<< HEAD
    # TODO: creation of tokenizer not straight forward since we either require a whole APpConfig
    #  or need create resolver = ClassResolver([A, B], base=Base) by collecting all possible classes, which is ugly
    create_packed_data(src_path, dst_path, index_path=index_path, jq_pattern=jq_pattern)
=======
    # TODO: if we want to use alternative entrypoints together with the ResolverRegistry,
    #  we can currently not rely on the existing class resolver.
    #  This is based on its connection to the overall `AppConfig`.
    #  One would requires an object of it to instantiate the ResolverRegistry.
    #  This could get resolved by implementing on own ResolverRegistry for each entrypoint or adapting the existing
    #  ResolverRegistry to work dynamically with any type-hinted config object from config.py.
    tokenizer = tokenizer_type.value(tokenizer_file=str(tokenizer_file))
    generator = PackedDataGenerator(src_path, index_path=index_path, tokenizer=tokenizer, jq_pattern=jq_pattern)
    generator.run(dst_path)
>>>>>>> 14301f86


def load_app_config_dict(config_file_path: Path) -> Dict:
    cfg = OmegaConf.load(config_file_path)
    logging.info(f"Config\n {OmegaConf.to_yaml(cfg, resolve=True)}")
    return OmegaConf.to_container(cfg, resolve=True)


class Main:
    def __init__(self, config: AppConfig) -> None:
        self.config = config

        # warmstart
<<<<<<< HEAD
        self.global_train_batch_id = 139999
        self.warmstart_experiment_id = "2023-11-16-07:42:45_PM"

        # coldstart
        self.experiment_id = get_date_of_run()

        self.resolvers = ResolverRegister(config=config)
        self.running_env: RunningEnv = self.resolvers.build_component_by_config(config=self.config.running_env)

    def run(self):
        with self.running_env as running_env:
            (
                gym,
                train_dataloader,
                eval_data_loaders,
                checkpointing,
                wrapped_model,
                optimizer,
            ) = self.construct_components(resolvers=self.resolvers, config=self.config, running_env=running_env)

            gym.run(
                num_training_batches_per_rank=self.config.training.num_training_batches_per_rank,
                callback_interval_in_batches=self.config.training.eval_interval_per_rank,
                train_data_loader=train_dataloader,
                evaluation_data_loaders=eval_data_loaders,
                checkpointing=checkpointing,
                model=wrapped_model,
                optimizer=optimizer,
            )

    def construct_components(
        self, resolvers: ResolverRegister, config: AppConfig, running_env: RunningEnv
    ) -> Tuple[Gym, LLMDataLoader, List[LLMDataLoader], Checkpointing, nn.Module, Optimizer]:
        # Checkpointing
        checkpointing = self.get_checkpointing(config=config, running_env=running_env)

        # Model and optimizer
        wrapped_model, optimizer = self.get_model_and_optimizer(
            config=config, running_env=running_env, checkpointing=checkpointing
        )
        # Loss fun
        loss_fun: Loss = resolvers.build_component_by_config(config=config.loss)

        # Dataloaders
        train_dataloader = DataloaderFactory.get_dataloader(
            resolvers=resolvers, config=config.training.train_dataloader
=======
        self.global_train_batch_id = 0
        self.warmstart_experiment_id = "2023-11-15-11:53:54_PM"

        self.experiment_id = get_date_of_run()
        self.resolvers = ResolverRegister(config=config)
        self.running_env: RunningEnv = self.resolvers.build_component_by_config(config=self.config.running_env)

    def run(self):
        with self.running_env as running_env:
            (
                gym,
                train_dataloader,
                eval_data_loaders,
                checkpointing,
                wrapped_model,
                optimizer,
            ) = self.construct_components(self.resolvers, self.config, running_env=running_env)

            gym.run(
                num_batches_per_rank=self.config.training.num_batches_per_rank,
                callback_interval_in_batches=self.config.training.callback_interval_in_batches_per_rank,
                train_data_loader=train_dataloader,
                evaluation_data_loaders=eval_data_loaders,
                checkpointing=checkpointing,
                model=wrapped_model,
                optimizer=optimizer,
            )

    def construct_components(
        self, resolvers: ResolverRegister, config: AppConfig, running_env: RunningEnv
    ) -> Tuple[Gym, LLMDataLoader, List[LLMDataLoader], Checkpointing, nn.Module, Optimizer]:
        train_dataloader = DataloaderFactory.get_dataloader(resolvers, config.training.train_dataloader)
        validation_dataloader_lookup = {
            dataloader_tag: DataloaderFactory.get_dataloader(resolvers, config=config)
            for dataloader_tag, config in config.training.evaluation_dataloaders.items()
        }
        # TODO: should get replaced with dynamic handling of multiple validation dataloaders
        val_dataloader = validation_dataloader_lookup["val"]
        test_dataloader = validation_dataloader_lookup["test"]

        val_split_lengths = {
            dl.dataloader_tag: len(dl) * config.training.world_size for dl in validation_dataloader_lookup.values()
        }
        # TODO: check why not *config.training.world_size
        #  and consider just using config.training.num_training_samples for progress Subscriber
        train_split_lengths = {train_dataloader.dataloader_tag: len(train_dataloader)}

        # Checkpointing
        checkpointing = self.get_checkpointing(config=config, running_env=running_env)

        wrapped_model, optimizer = self.get_model_and_optimizer(
            config=config, running_env=running_env, checkpointing=checkpointing
>>>>>>> 14301f86
        )
        eval_dataloaders = [
            DataloaderFactory.get_dataloader(resolvers=resolvers, config=dataloader_config)
            for dataloader_config in config.training.evaluation_dataloaders
        ]

<<<<<<< HEAD
        # Logging
        eval_split_lengths = {
            dataloader.dataloader_tag: len(dataloader) * config.training.world_size for dataloader in eval_dataloaders
        }

        train_split_lengths = {train_dataloader.dataloader_tag: len(train_dataloader)}

        evaluation_result_publisher, batch_processed_publisher = self.get_logging_publishers(
            config=config, train_split_lengths=train_split_lengths, eval_split_lengths=eval_split_lengths
        )

        # Trainer
        trainer = Trainer(
=======
        # Loss function
        loss_fun: Loss = self.resolvers.build_component_by_config(config=config.loss)

        # Logging
        evaluation_result_publisher, batch_processed_publisher = self.get_logging_publishers(
            config=config, train_split_lengths=train_split_lengths, eval_split_lengths=val_split_lengths
        )

        # Trainer
        trainer = Trainer(
            local_rank=config.training.local_rank,
            batch_progress_publisher=batch_processed_publisher,
            evaluation_result_publisher=evaluation_result_publisher,
        )

        # Evaluator
        evaluator = Evaluator(
>>>>>>> 14301f86
            local_rank=config.training.local_rank,
            batch_progress_publisher=batch_processed_publisher,
            evaluation_result_publisher=evaluation_result_publisher,
        )

<<<<<<< HEAD
        # Evaluator
        evaluator = Evaluator(
            local_rank=config.training.local_rank,
            batch_progress_publisher=batch_processed_publisher,
            evaluation_result_publisher=evaluation_result_publisher,
=======
        # Gym
        gym = Gym(
            trainer=trainer,
            evaluator=evaluator,
            loss_fun=loss_fun,
>>>>>>> 14301f86
        )
        return gym, train_dataloader, [val_dataloader, test_dataloader], checkpointing, wrapped_model, optimizer

    def get_model_and_optimizer(
        self, config: AppConfig, running_env: RunningEnv, checkpointing: Checkpointing
    ) -> Tuple[nn.Module, Optimizer]:
        model: torch.nn.Module = self.resolvers.build_component_by_config(config=config.model)

        if self.global_train_batch_id > 0:  # warm start
            wrapped_model = checkpointing.load_model_checkpoint(
                experiment_id=self.warmstart_experiment_id,
                global_train_batch_id=self.global_train_batch_id,
                model=model,
            )

            optimizer: torch.optim.Optimizer = self.resolvers.build_component_by_config(
                config=config.optimizer, extra_kwargs=dict(params=wrapped_model.parameters())
            )

            optimizer = checkpointing.load_optimizer_checkpoint(
                optimizer=optimizer,
                model=wrapped_model,
                experiment_id=self.warmstart_experiment_id,
                global_train_batch_id=self.global_train_batch_id,
            )

        else:
            wrapped_model = running_env.wrap_model(model=model, sync_module_states=False)
            optimizer: torch.optim.Optimizer = self.resolvers.build_component_by_config(
                config=config.optimizer, extra_kwargs=dict(params=wrapped_model.parameters())
            )
        # TODO implement scheduler
        #  scheduler = self.resolvers.build_component_by_config(
        #     config=config.scheduler, extra_kwargs=dict(optimizer=self.optimizer)
        #  )

        return wrapped_model, optimizer

<<<<<<< HEAD
        # Gym
        gym = Gym(
            trainer=trainer,
            evaluator=evaluator,
            loss_fun=loss_fun,
        )

        return gym, train_dataloader, eval_dataloaders, checkpointing, wrapped_model, optimizer

    def get_model_and_optimizer(
        self, config: AppConfig, running_env: RunningEnv, checkpointing: Checkpointing
    ) -> Tuple[nn.Module, Optimizer]:
        model: torch.nn.Module = self.resolvers.build_component_by_config(config=config.model)

        if self.global_train_batch_id > 0:  # warm start
            wrapped_model = checkpointing.load_model_checkpoint(
                experiment_id=self.warmstart_experiment_id,
                global_train_batch_id=self.global_train_batch_id,
                model=model,
            )

            optimizer: torch.optim.Optimizer = self.resolvers.build_component_by_config(
                config=config.optimizer, extra_kwargs=dict(params=wrapped_model.parameters())
            )

            optimizer = checkpointing.load_optimizer_checkpoint(
                optimizer=optimizer,
                model=wrapped_model,
                experiment_id=self.warmstart_experiment_id,
                global_train_batch_id=self.global_train_batch_id,
            )

        else:
            wrapped_model = running_env.wrap_model(model=model, sync_module_states=False)
            optimizer: torch.optim.Optimizer = self.resolvers.build_component_by_config(
                config=config.optimizer, extra_kwargs=dict(params=wrapped_model.parameters())
            )

        # TODO implement scheduler
        # scheduler = self.resolvers.build_component_by_config(
        #     config=config.scheduler, extra_kwargs=dict(optimizer=self.optimizer)
        # )
        return wrapped_model, optimizer

=======
>>>>>>> 14301f86
    def get_checkpointing(self, config: AppConfig, running_env: RunningEnv) -> Checkpointing:
        checkpointing_strategy = SaveKMostRecentCheckpointsStrategy(k=-1)
        checkpointing_execution = FSDPToDiscCheckpointing(
            checkpoint_path=Path("/raid/s3/opengptx/max_lue/LLMgym/checkpoints"),
            experiment_id=self.experiment_id,
            global_rank=config.training.global_rank,
            checkpointing_rank=0,
            model_wrapping_fn=running_env.wrap_model,
        )
        checkpointing = Checkpointing(
            checkpointing_execution=checkpointing_execution,
            checkpointing_strategy=checkpointing_strategy,
            num_ranks=config.training.world_size,
        )
        return checkpointing

    def get_logging_publishers(
        self, config: AppConfig, train_split_lengths: Dict[str, int], eval_split_lengths: Dict[str, int]
    ) -> Tuple[MessagePublisher[EvaluationResultBatch], MessagePublisher[BatchProgressUpdate],]:
        # Message Broker
        message_broker = MessageBroker()
        batch_processed_publisher = MessagePublisher[BatchProgressUpdate](
            message_broker=message_broker,
            global_rank=config.training.global_rank,
            local_rank=config.training.local_rank,
        )
        evaluation_result_publisher = MessagePublisher[EvaluationResultBatch](
            message_broker=message_broker,
            global_rank=config.training.global_rank,
            local_rank=config.training.local_rank,
        )

<<<<<<< HEAD
        # TODO make logging rank configurable
=======
        # TODO: make this instantiation of subscribers configurable via config.yml and use "build_component_by_config"
>>>>>>> 14301f86
        if config.training.global_rank == 0:
            progress_subscriber = RichProgressSubscriber(
                num_ranks=config.training.world_size,
                train_split_lengths=train_split_lengths,
                eval_split_lengths=eval_split_lengths,
            )
            evaluation_result_subscriber = RichResultSubscriber(num_ranks=config.training.world_size)
            message_broker.add_subscriber(
                subscription=MessageTypes.EVALUATION_RESULT, subscriber=evaluation_result_subscriber
            )
        else:
            progress_subscriber = DummyProgressSubscriber()
        message_broker.add_subscriber(
            subscription=MessageTypes.BATCH_PROGRESS_UPDATE,
            subscriber=progress_subscriber,
        )

        return evaluation_result_publisher, batch_processed_publisher


if __name__ == "__main__":
    main()<|MERGE_RESOLUTION|>--- conflicted
+++ resolved
@@ -1,14 +1,6 @@
 import logging
 from pathlib import Path
 from typing import Dict, List, Tuple
-<<<<<<< HEAD
-import click
-import click_pathlib
-from llm_gym.logging_broker.subscriber import MessageSubscriberIF
-import numpy as np
-import torch
-from omegaconf import OmegaConf
-=======
 
 import click
 import click_pathlib
@@ -18,33 +10,19 @@
 from torch.optim import Optimizer
 from transformers import GPT2TokenizerFast
 
->>>>>>> 14301f86
 from llm_gym.batch import EvaluationResultBatch
 from llm_gym.checkpointing.checkpointing import Checkpointing
 from llm_gym.checkpointing.checkpointing_execution import FSDPToDiscCheckpointing
 from llm_gym.checkpointing.checkpointing_strategies import SaveKMostRecentCheckpointsStrategy
-<<<<<<< HEAD
-from llm_gym.dataloader.dataloader import LLMDataLoader
-from llm_gym.dataloader.dataloader_factory import DataloaderFactory
-from llm_gym.fsdp.fsdp_running_env import RunningEnv
-from omegaconf import OmegaConf
-from transformers import GPT2TokenizerFast
-from llm_gym.config.config import AppConfig, DataLoaderConfig
-from llm_gym.config.lookup_types import TokenizerTypes
-from llm_gym.dataloader.create_index import create_memmap_index
-from llm_gym.dataloader.create_packed_data import create_packed_data
-from llm_gym.evaluator import Evaluator
-=======
 from llm_gym.config.config import AppConfig
 from llm_gym.config.lookup_types import TokenizerTypes
 from llm_gym.dataloader.create_index import IndexGenerator
 from llm_gym.dataloader.create_packed_data import PackedDataGenerator
+from llm_gym.dataloader.dataloader import LLMDataLoader
 from llm_gym.dataloader.dataloader_factory import DataloaderFactory
 from llm_gym.dataloader.large_file_lines_reader import LargeFileLinesReader
-from llm_gym.dataset_loader import LLMDataLoader
 from llm_gym.evaluator import Evaluator
 from llm_gym.fsdp.fsdp_running_env import RunningEnv
->>>>>>> 14301f86
 from llm_gym.gym import Gym
 from llm_gym.logging_broker.message_broker import MessageBroker
 from llm_gym.logging_broker.messages import BatchProgressUpdate, MessageTypes
@@ -58,12 +36,6 @@
 from llm_gym.resolver_register import ResolverRegister
 from llm_gym.trainer import Trainer
 from llm_gym.util import get_date_of_run
-<<<<<<< HEAD
-import torch.nn as nn
-from torch.optim import Optimizer
-from llm_gym.util import dist_setup_info, get_date_of_run
-=======
->>>>>>> 14301f86
 from llm_gym.utils.generate_text import main as generate_text_main
 
 
@@ -90,10 +62,6 @@
 
 
 @main.command(name="generate_text")
-<<<<<<< HEAD
-@click.argument("model_path", type=str)
-@click.argument("config_path", type=str)
-=======
 @click.argument("model_path", type=Path)
 @click.argument("config_path", type=Path)
 @click.option(
@@ -103,7 +71,6 @@
     default=TokenizerTypes.GPT2TokenizerFast,
     help="Specify which Tokenizer (inheriting from transformers.PretrainedTokenizers) should get used.",
 )
->>>>>>> 14301f86
 @click.option(
     "--tokenizer_type",
     type=TokenizerTypes,
@@ -115,26 +82,11 @@
     "--tokenizer_file",
     type=Path,
     show_default=True,
-<<<<<<< HEAD
-    default=Path(__file__).parents[1] / Path("data/tokenizer/tokenizer.json"),
-=======
     default=Path(__file__).parents[2] / Path("data/tokenizer/tokenizer.json"),
->>>>>>> 14301f86
     help="path to tokenizer json",
 )
 @click.option("--max_new_tokens", type=int, show_default=True, default=200, help="maximum amount of tokens to generate")
 @click.option("--chat", is_flag=True, show_default=True, default=False, help="activate 'chat' mode")
-<<<<<<< HEAD
-def entry_point_generate_text(model_path, config_path, tokenizer_file, max_new_tokens, chat):
-    generate_text_main(model_path, config_path, tokenizer_file, max_new_tokens, chat)
-
-
-@main.command(name="create_memmap_index")
-@click.argument("src_path", type=str)
-@click.option(
-    "--index_path",
-    type=str,
-=======
 def entry_point_generate_text(model_path, config_path, tokenizer_type, tokenizer_file, max_new_tokens, chat):
     tokenizer = tokenizer_type.value(tokenizer_file=str(tokenizer_file))
     generate_text_main(model_path, config_path, tokenizer, max_new_tokens, chat)
@@ -145,18 +97,10 @@
 @click.option(
     "--index_path",
     type=Path,
->>>>>>> 14301f86
     default=None,
     help="output path for index. will use parent directory of src_path if none.",
 )
 def entry_point_create_memmap_index(src_path, index_path):
-<<<<<<< HEAD
-    create_memmap_index(src_path, index_path)
-
-
-@main.command(name="create_packed_data")
-@click.argument("src_path", type=str)
-=======
     index_path = LargeFileLinesReader.default_index_path(src_path, index_path)
     if index_path.exists():
         raise ValueError("index already exists. delete it or specify different output folder.")
@@ -169,7 +113,6 @@
 
 @main.command(name="create_packed_data")
 @click.argument("src_path", type=Path)
->>>>>>> 14301f86
 @click.option(
     "--dst_path",
     type=str,
@@ -186,22 +129,14 @@
     "--tokenizer_type",
     type=TokenizerTypes,
     show_default=True,
-<<<<<<< HEAD
-    default=GPT2TokenizerFast,
-=======
     default=TokenizerTypes.GPT2TokenizerFast,
->>>>>>> 14301f86
     help="Specify which Tokenizer (inheriting from transformers.PretrainedTokenizers) should get used.",
 )
 @click.option(
     "--tokenizer_file",
     type=Path,
     show_default=True,
-<<<<<<< HEAD
-    default=Path(__file__).parents[1] / Path("data/tokenizer/tokenizer.json"),
-=======
     default=Path(__file__).parents[2] / Path("data/tokenizer/tokenizer.json"),
->>>>>>> 14301f86
     help="path to tokenizer json",
 )
 @click.option(
@@ -212,11 +147,6 @@
     help="jq pattern to extract the data from the json line.",
 )
 def entry_point_create_packed_data(src_path, dst_path, index_path, tokenizer_type, tokenizer_file, jq_pattern):
-<<<<<<< HEAD
-    # TODO: creation of tokenizer not straight forward since we either require a whole APpConfig
-    #  or need create resolver = ClassResolver([A, B], base=Base) by collecting all possible classes, which is ugly
-    create_packed_data(src_path, dst_path, index_path=index_path, jq_pattern=jq_pattern)
-=======
     # TODO: if we want to use alternative entrypoints together with the ResolverRegistry,
     #  we can currently not rely on the existing class resolver.
     #  This is based on its connection to the overall `AppConfig`.
@@ -226,7 +156,6 @@
     tokenizer = tokenizer_type.value(tokenizer_file=str(tokenizer_file))
     generator = PackedDataGenerator(src_path, index_path=index_path, tokenizer=tokenizer, jq_pattern=jq_pattern)
     generator.run(dst_path)
->>>>>>> 14301f86
 
 
 def load_app_config_dict(config_file_path: Path) -> Dict:
@@ -240,13 +169,14 @@
         self.config = config
 
         # warmstart
-<<<<<<< HEAD
         self.global_train_batch_id = 139999
         self.warmstart_experiment_id = "2023-11-16-07:42:45_PM"
 
         # coldstart
+        self.global_train_batch_id = 0
+        self.warmstart_experiment_id = "2023-11-15-11:53:54_PM"
+
         self.experiment_id = get_date_of_run()
-
         self.resolvers = ResolverRegister(config=config)
         self.running_env: RunningEnv = self.resolvers.build_component_by_config(config=self.config.running_env)
 
@@ -263,51 +193,6 @@
 
             gym.run(
                 num_training_batches_per_rank=self.config.training.num_training_batches_per_rank,
-                callback_interval_in_batches=self.config.training.eval_interval_per_rank,
-                train_data_loader=train_dataloader,
-                evaluation_data_loaders=eval_data_loaders,
-                checkpointing=checkpointing,
-                model=wrapped_model,
-                optimizer=optimizer,
-            )
-
-    def construct_components(
-        self, resolvers: ResolverRegister, config: AppConfig, running_env: RunningEnv
-    ) -> Tuple[Gym, LLMDataLoader, List[LLMDataLoader], Checkpointing, nn.Module, Optimizer]:
-        # Checkpointing
-        checkpointing = self.get_checkpointing(config=config, running_env=running_env)
-
-        # Model and optimizer
-        wrapped_model, optimizer = self.get_model_and_optimizer(
-            config=config, running_env=running_env, checkpointing=checkpointing
-        )
-        # Loss fun
-        loss_fun: Loss = resolvers.build_component_by_config(config=config.loss)
-
-        # Dataloaders
-        train_dataloader = DataloaderFactory.get_dataloader(
-            resolvers=resolvers, config=config.training.train_dataloader
-=======
-        self.global_train_batch_id = 0
-        self.warmstart_experiment_id = "2023-11-15-11:53:54_PM"
-
-        self.experiment_id = get_date_of_run()
-        self.resolvers = ResolverRegister(config=config)
-        self.running_env: RunningEnv = self.resolvers.build_component_by_config(config=self.config.running_env)
-
-    def run(self):
-        with self.running_env as running_env:
-            (
-                gym,
-                train_dataloader,
-                eval_data_loaders,
-                checkpointing,
-                wrapped_model,
-                optimizer,
-            ) = self.construct_components(self.resolvers, self.config, running_env=running_env)
-
-            gym.run(
-                num_batches_per_rank=self.config.training.num_batches_per_rank,
                 callback_interval_in_batches=self.config.training.callback_interval_in_batches_per_rank,
                 train_data_loader=train_dataloader,
                 evaluation_data_loaders=eval_data_loaders,
@@ -319,55 +204,33 @@
     def construct_components(
         self, resolvers: ResolverRegister, config: AppConfig, running_env: RunningEnv
     ) -> Tuple[Gym, LLMDataLoader, List[LLMDataLoader], Checkpointing, nn.Module, Optimizer]:
-        train_dataloader = DataloaderFactory.get_dataloader(resolvers, config.training.train_dataloader)
-        validation_dataloader_lookup = {
-            dataloader_tag: DataloaderFactory.get_dataloader(resolvers, config=config)
-            for dataloader_tag, config in config.training.evaluation_dataloaders.items()
-        }
-        # TODO: should get replaced with dynamic handling of multiple validation dataloaders
-        val_dataloader = validation_dataloader_lookup["val"]
-        test_dataloader = validation_dataloader_lookup["test"]
-
-        val_split_lengths = {
-            dl.dataloader_tag: len(dl) * config.training.world_size for dl in validation_dataloader_lookup.values()
+        # Checkpointing
+        checkpointing = self.get_checkpointing(config=config, running_env=running_env)
+
+        # Model and optimizer
+        wrapped_model, optimizer = self.get_model_and_optimizer(
+            config=config, running_env=running_env, checkpointing=checkpointing
+        )
+        # Loss function
+        loss_fun: Loss = resolvers.build_component_by_config(config=config.loss)
+
+        # Dataloaders
+        train_dataloader = DataloaderFactory.get_dataloader(resolvers=resolvers, config=config.data.train_dataloader)
+        eval_dataloaders = [
+            DataloaderFactory.get_dataloader(resolvers=resolvers, config=dataloader_config)
+            for dataloader_config in config.data.evaluation_dataloaders
+        ]
+
+        # Logging
+        eval_split_lengths = {
+            dataloader.dataloader_tag: len(dataloader) * config.training.world_size for dataloader in eval_dataloaders
         }
         # TODO: check why not *config.training.world_size
         #  and consider just using config.training.num_training_samples for progress Subscriber
         train_split_lengths = {train_dataloader.dataloader_tag: len(train_dataloader)}
 
-        # Checkpointing
-        checkpointing = self.get_checkpointing(config=config, running_env=running_env)
-
-        wrapped_model, optimizer = self.get_model_and_optimizer(
-            config=config, running_env=running_env, checkpointing=checkpointing
->>>>>>> 14301f86
-        )
-        eval_dataloaders = [
-            DataloaderFactory.get_dataloader(resolvers=resolvers, config=dataloader_config)
-            for dataloader_config in config.training.evaluation_dataloaders
-        ]
-
-<<<<<<< HEAD
-        # Logging
-        eval_split_lengths = {
-            dataloader.dataloader_tag: len(dataloader) * config.training.world_size for dataloader in eval_dataloaders
-        }
-
-        train_split_lengths = {train_dataloader.dataloader_tag: len(train_dataloader)}
-
         evaluation_result_publisher, batch_processed_publisher = self.get_logging_publishers(
             config=config, train_split_lengths=train_split_lengths, eval_split_lengths=eval_split_lengths
-        )
-
-        # Trainer
-        trainer = Trainer(
-=======
-        # Loss function
-        loss_fun: Loss = self.resolvers.build_component_by_config(config=config.loss)
-
-        # Logging
-        evaluation_result_publisher, batch_processed_publisher = self.get_logging_publishers(
-            config=config, train_split_lengths=train_split_lengths, eval_split_lengths=val_split_lengths
         )
 
         # Trainer
@@ -379,27 +242,19 @@
 
         # Evaluator
         evaluator = Evaluator(
->>>>>>> 14301f86
             local_rank=config.training.local_rank,
             batch_progress_publisher=batch_processed_publisher,
             evaluation_result_publisher=evaluation_result_publisher,
         )
 
-<<<<<<< HEAD
-        # Evaluator
-        evaluator = Evaluator(
-            local_rank=config.training.local_rank,
-            batch_progress_publisher=batch_processed_publisher,
-            evaluation_result_publisher=evaluation_result_publisher,
-=======
         # Gym
         gym = Gym(
             trainer=trainer,
             evaluator=evaluator,
             loss_fun=loss_fun,
->>>>>>> 14301f86
-        )
-        return gym, train_dataloader, [val_dataloader, test_dataloader], checkpointing, wrapped_model, optimizer
+        )
+
+        return gym, train_dataloader, eval_dataloaders, checkpointing, wrapped_model, optimizer
 
     def get_model_and_optimizer(
         self, config: AppConfig, running_env: RunningEnv, checkpointing: Checkpointing
@@ -429,60 +284,14 @@
             optimizer: torch.optim.Optimizer = self.resolvers.build_component_by_config(
                 config=config.optimizer, extra_kwargs=dict(params=wrapped_model.parameters())
             )
-        # TODO implement scheduler
-        #  scheduler = self.resolvers.build_component_by_config(
-        #     config=config.scheduler, extra_kwargs=dict(optimizer=self.optimizer)
-        #  )
-
-        return wrapped_model, optimizer
-
-<<<<<<< HEAD
-        # Gym
-        gym = Gym(
-            trainer=trainer,
-            evaluator=evaluator,
-            loss_fun=loss_fun,
-        )
-
-        return gym, train_dataloader, eval_dataloaders, checkpointing, wrapped_model, optimizer
-
-    def get_model_and_optimizer(
-        self, config: AppConfig, running_env: RunningEnv, checkpointing: Checkpointing
-    ) -> Tuple[nn.Module, Optimizer]:
-        model: torch.nn.Module = self.resolvers.build_component_by_config(config=config.model)
-
-        if self.global_train_batch_id > 0:  # warm start
-            wrapped_model = checkpointing.load_model_checkpoint(
-                experiment_id=self.warmstart_experiment_id,
-                global_train_batch_id=self.global_train_batch_id,
-                model=model,
-            )
-
-            optimizer: torch.optim.Optimizer = self.resolvers.build_component_by_config(
-                config=config.optimizer, extra_kwargs=dict(params=wrapped_model.parameters())
-            )
-
-            optimizer = checkpointing.load_optimizer_checkpoint(
-                optimizer=optimizer,
-                model=wrapped_model,
-                experiment_id=self.warmstart_experiment_id,
-                global_train_batch_id=self.global_train_batch_id,
-            )
-
-        else:
-            wrapped_model = running_env.wrap_model(model=model, sync_module_states=False)
-            optimizer: torch.optim.Optimizer = self.resolvers.build_component_by_config(
-                config=config.optimizer, extra_kwargs=dict(params=wrapped_model.parameters())
-            )
 
         # TODO implement scheduler
         # scheduler = self.resolvers.build_component_by_config(
         #     config=config.scheduler, extra_kwargs=dict(optimizer=self.optimizer)
         # )
+
         return wrapped_model, optimizer
 
-=======
->>>>>>> 14301f86
     def get_checkpointing(self, config: AppConfig, running_env: RunningEnv) -> Checkpointing:
         checkpointing_strategy = SaveKMostRecentCheckpointsStrategy(k=-1)
         checkpointing_execution = FSDPToDiscCheckpointing(
@@ -515,11 +324,8 @@
             local_rank=config.training.local_rank,
         )
 
-<<<<<<< HEAD
         # TODO make logging rank configurable
-=======
         # TODO: make this instantiation of subscribers configurable via config.yml and use "build_component_by_config"
->>>>>>> 14301f86
         if config.training.global_rank == 0:
             progress_subscriber = RichProgressSubscriber(
                 num_ranks=config.training.world_size,
