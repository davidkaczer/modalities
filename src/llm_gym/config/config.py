--- conflicted
+++ resolved
@@ -1,12 +1,13 @@
 import os
 from pathlib import Path
 from typing import List
+from llm_gym.config.config_utils import ClassPath
 
 from pydantic import BaseModel, DirectoryPath, PositiveFloat, PositiveInt, confloat, conint, model_validator
 
 from llm_gym.config.lookup_types import LossTypes, ModelTypes, OptimizerTypes, SchedulerTypes
 from llm_gym.config.types import ProcessGroupBackendType
-from llm_gym.fsdp.fsdp_runner import RunnerConfig
+from llm_gym.fsdp.fsdp_running_env import RunningEnv
 from llm_gym.models.gpt2.gpt2_model import GPTConfig
 
 
@@ -37,8 +38,7 @@
 
 class TrainingConfig(BaseModel):
     num_training_batches: conint(gt=0)
-<<<<<<< HEAD
-    process_group_backend: ProcessGroupBackendEnum
+    process_group_backend: ProcessGroupBackendType
 
 
 class ModelConfig(BaseModel):
@@ -55,18 +55,12 @@
 
 class RunningEnvConfig(BaseModel):
     target_class: ClassPath
-    process_group_backend: ProcessGroupBackendEnum
+    process_group_backend: ProcessGroupBackendType
     local_rank: int
 
 
 class GlobalsConfig(BaseModel):
-    local_rank: int
-    global_rank: int
-    world_size: int
     num_training_batches: int
-=======
-    process_group_backend: ProcessGroupBackendType
->>>>>>> 69fcbce5
     num_batches_per_training_sequence: int
     local_rank: conint(ge=0)
     global_rank: conint(ge=0)
@@ -86,7 +80,7 @@
         return self.num_training_batches // self.world_size
 
     @model_validator(mode="after")
-    def validate_multiples(self) -> "TrainingConfig":
+    def validate_multiples(self) -> "GlobalsConfig":
         computed_num_training_batches = self.eval_interval_per_rank * self.world_size * self.eval_interval_in_batches
         if computed_num_training_batches != self.num_training_batches:
             raise ValueError(
@@ -100,19 +94,9 @@
     config: GPTConfig
 
 
-class ModelConfig(BaseModel):
-    type_hint: ModelTypes
-    config: GPT2Config
-
-
 class CLMCrossEntropyLossConfig(BaseModel):
     target_key: str
     prediction_key: str
-
-
-class LossConfig(BaseModel):
-    type_hint: LossTypes
-    config: CLMCrossEntropyLossConfig
 
 
 class AdamWConfig(BaseModel):
@@ -123,10 +107,11 @@
     type_hint: OptimizerTypes
     config: AdamWConfig
 
+
 class OneCycleLRConfig(BaseModel):
     max_lr: PositiveFloat
     total_steps: conint(ge=1)
-    pct_start: confloat(ge=0.)
+    pct_start: confloat(ge=0.0)
     anneal_strategy: str
     cycle_momentum: bool
     base_momentum: float | List
@@ -136,6 +121,7 @@
     three_phase: bool
     last_epochs: int
     verbose: bool
+
 
 class StepLRConfig(BaseModel):
     step_size: conint(ge=1)
