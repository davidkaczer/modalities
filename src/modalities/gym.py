from functools import partial
from typing import List

import torch.nn as nn
from torch.optim import Optimizer
from torch.optim.lr_scheduler import LRScheduler

from modalities.checkpointing.checkpoint_saving import CheckpointSaving
from modalities.dataloader.dataloader import LLMDataLoader
from modalities.evaluator import Evaluator
from modalities.loss_functions import Loss
from modalities.models.model import NNModel
from modalities.trainer import Trainer


class Gym:
    def __init__(self, trainer: Trainer, evaluator: Evaluator, loss_fun: Loss, num_ranks: int) -> None:
        self.trainer = trainer
        self.evaluator = evaluator
        self.loss_fun = loss_fun
        self.num_ranks = num_ranks

    def run(
        self,
        model: nn.Module,
        optimizer: Optimizer,
        scheduler: LRScheduler,
        callback_interval_in_batches: int,
        train_data_loader: LLMDataLoader,
        evaluation_data_loaders: List[LLMDataLoader],
        checkpoint_saving: CheckpointSaving,
    ):
<<<<<<< HEAD
        self._run_evaluation_and_checkpointing(
            model=model,
            optimizer=optimizer,
            # here, fast_forward_sample_id points to the next sample_id that we would
            # perform forward over. Therefore, -1 one for the current sample_id.
            local_train_sample_id=train_data_loader.fast_forward_sample_id - 1,
            evaluation_data_loaders=evaluation_data_loaders,
            checkpoint_saving=checkpoint_saving,
        )
=======
        # self._run_evaluation_and_checkpointing(
        #     model=model,
        #     optimizer=optimizer,
        #     # here, fast_forward_sample_id points to the next sample_id that we would
        #     # perform forward over. Therefore, -1 one for the current sample_id.
        #     local_train_sample_id=train_data_loader.fast_forward_sample_id - 1,
        #     evaluation_data_loaders=evaluation_data_loaders,
        #     checkpointing=checkpointing,
        # )
>>>>>>> 7cff2b92

        self.trainer.train(
            model=model,
            train_loader=train_data_loader,
            loss_fun=self.loss_fun,
            optimizer=optimizer,
            scheduler=scheduler,
            callback_interval_in_batches=callback_interval_in_batches,
            epoch_done_callback=partial(  # TODO rename to something more meaningful
                self._run_evaluation_and_checkpointing,
                model=model,
                optimizer=optimizer,
                evaluation_data_loaders=evaluation_data_loaders,
                checkpoint_saving=checkpoint_saving,
            ),
            local_sample_id_to_global_sample_id=self._local_sample_id_to_global_sample_id,
        )

    def _run_evaluation_and_checkpointing(
        self,
        model: NNModel,
        optimizer: Optimizer,
        local_train_sample_id: int,
        evaluation_data_loaders: List[LLMDataLoader],
        checkpoint_saving: CheckpointSaving,
    ):
        global_train_sample_id = self._local_sample_id_to_global_sample_id(local_sample_id=local_train_sample_id)

        eval_result = self.evaluator.evaluate(
            model=model,
            data_loaders=evaluation_data_loaders,
            loss_fun=self.loss_fun,
            global_train_sample_id=global_train_sample_id,
            local_sample_id_to_global_sample_id=self._local_sample_id_to_global_sample_id,
        )

        # TODO: implement early stopping
        checkpoint_saving.save_checkpoint(
            global_train_sample_id=global_train_sample_id,
            evaluation_result=eval_result,
            model=model,
            optimizer=optimizer,
            early_stoppping_criterion_fulfilled=False,
        )

    def _local_sample_id_to_global_sample_id(self, local_sample_id: int) -> int:
        """Calculates the global sample id as an aggregation over all ranks

        Args:
            local_sample_id (int): sample id for a given rank

        Returns:
            int: global sample id
        """
        return (local_sample_id + 1) * self.num_ranks - 1

    def _local_num_samples_to_global_num_samples(self, local_num_samples: int) -> int:
        """Calculates the number of samples across all ranks.

        Args:
            local_num_samples (int): num samples per rank
            num_ranks (int): number of ranks

        Returns:
            int: number of samples summed over all ranks
        """
        return local_num_samples * self.num_ranks<|MERGE_RESOLUTION|>--- conflicted
+++ resolved
@@ -30,17 +30,6 @@
         evaluation_data_loaders: List[LLMDataLoader],
         checkpoint_saving: CheckpointSaving,
     ):
-<<<<<<< HEAD
-        self._run_evaluation_and_checkpointing(
-            model=model,
-            optimizer=optimizer,
-            # here, fast_forward_sample_id points to the next sample_id that we would
-            # perform forward over. Therefore, -1 one for the current sample_id.
-            local_train_sample_id=train_data_loader.fast_forward_sample_id - 1,
-            evaluation_data_loaders=evaluation_data_loaders,
-            checkpoint_saving=checkpoint_saving,
-        )
-=======
         # self._run_evaluation_and_checkpointing(
         #     model=model,
         #     optimizer=optimizer,
@@ -48,9 +37,8 @@
         #     # perform forward over. Therefore, -1 one for the current sample_id.
         #     local_train_sample_id=train_data_loader.fast_forward_sample_id - 1,
         #     evaluation_data_loaders=evaluation_data_loaders,
-        #     checkpointing=checkpointing,
+        #     checkpoint_saving=checkpoint_saving,
         # )
->>>>>>> 7cff2b92
 
         self.trainer.train(
             model=model,
