--- conflicted
+++ resolved
@@ -66,15 +66,11 @@
         n_mels: int = 80
 
     type_hint: CodecTypes
-<<<<<<< HEAD
-    config: Union[HfTokenizerCodecConfig, PillowImageCodecConfig] = Field(union_mode="left_to_right")
-=======
     config: Union[
         HfTokenizerCodecConfig,
         PillowImageCodecConfig,
         TorchaudioAudioCodecConfig,
     ] = Field(union_mode="left_to_right")
->>>>>>> 340fab56
 
     @model_validator(mode="before")
     def _resolve_type(cls, data):
@@ -94,10 +90,7 @@
 
         return data
 
-<<<<<<< HEAD
-=======
-
->>>>>>> 340fab56
+
 class FeatureConfig(BaseModel):
     codec: CodecConfig
     jq_pattern: str
