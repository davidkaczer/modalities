--- conflicted
+++ resolved
@@ -1,11 +1,6 @@
 from __future__ import annotations
 
-<<<<<<< HEAD
-import os
-import pickle
 from enum import Enum
-=======
->>>>>>> 227d4002
 from pathlib import Path
 from typing import Dict, List, Optional, Tuple
 
