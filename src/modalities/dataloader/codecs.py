--- conflicted
+++ resolved
@@ -2,12 +2,9 @@
 from io import BytesIO
 from typing import Generic, Optional, TypeVar
 
-<<<<<<< HEAD
-=======
 import numpy as np
 import torch
 import torchaudio
->>>>>>> 340fab56
 from PIL import Image
 from transformers import PreTrainedTokenizer
 
@@ -101,9 +98,6 @@
 
     @staticmethod
     def decode(serialized_img: bytes) -> str:
-<<<<<<< HEAD
-        return Image.open(BytesIO(serialized_img))
-=======
         return Image.open(BytesIO(serialized_img))
 
 
@@ -199,5 +193,4 @@
     def decode(
         serialized_audio: bytes,
     ) -> np.ndarray:
-        return np.load(BytesIO(serialized_audio))
->>>>>>> 340fab56
+        return np.load(BytesIO(serialized_audio))