--- conflicted
+++ resolved
@@ -57,11 +57,6 @@
 )
 from modalities.dataloader.dataloader_factory import DataloaderFactory
 from modalities.dataloader.dataset import (
-<<<<<<< HEAD
-    AudioTransform,
-    AudioTransformConfig,
-=======
->>>>>>> 25803cac
     DummyDatasetConfig,
     ImageTransform,
     ImageTransformConfig,
@@ -71,11 +66,8 @@
     MultimodalWebDatasetConfig,
     TextTransform,
     TextTransformConfig,
-<<<<<<< HEAD
-=======
     VideoTransform,
     VideoTransformConfig,
->>>>>>> 25803cac
 )
 from modalities.dataloader.dataset_factory import DatasetFactory
 from modalities.logging_broker.subscriber_impl.subscriber_factory import (
@@ -187,16 +179,12 @@
     # Data transforms & augmentations
     ComponentEntity("transform", "text_transform", TextTransform, TextTransformConfig),
     ComponentEntity("transform", "image_transform", ImageTransform, ImageTransformConfig),
-<<<<<<< HEAD
-    ComponentEntity("transform", "audio_transform", AudioTransform, AudioTransformConfig),
-=======
     ComponentEntity("transform", "video_transform", VideoTransform, VideoTransformConfig),
     ComponentEntity(
         "dataset", "arrow_dataset_vision", DatasetFactory.get_arrow_dataset_vision, ArrowDatasetVisionConfig
     ),
     ComponentEntity("dataset", "arrow_dataset_audio", DatasetFactory.get_arrow_dataset_audio, ArrowDatasetAudioConfig),
     ComponentEntity("dataset", "arrow_dataset_av", DatasetFactory.get_arrow_dataset_av, ArrowDatasetAVConfig),
->>>>>>> 25803cac
     # samplers
     ComponentEntity("sampler", "distributed_sampler", DistributedSampler, DistributedSamplerConfig),
     # batch samplers
