from enum import Enum
from typing import Callable, Tuple

import torch
import torch.distributed as dist
import torch.nn as nn
from torch.distributed.fsdp import FullyShardedDataParallel as FSDP
from torch.optim import Optimizer
from torch.optim.lr_scheduler import LRScheduler

from modalities.batch import DatasetBatch, EvaluationResultBatch
from modalities.dataloader.dataloader import LLMDataLoader
from modalities.logging_broker.messages import BatchProgressUpdate, ExperimentStatus, MessageTypes
from modalities.logging_broker.publisher import MessagePublisher
from modalities.loss_functions import Loss
from modalities.models.model import model_predict_batch
from modalities.running_env.fsdp.reducer import Reducer
from modalities.training.gradient_clipping.gradient_clipper import GradientClipperIF
from modalities.util import Aggregator, TimeRecorder


class ThroughputAggregationKeys(Enum):
    NUM_SAMPLES = "NUM_SAMPLES"
    FORWARD_BACKWARD_TIME = "FORWARD_BACKWARD_TIME"


class Trainer:
    def __init__(
        self,
        local_rank: int,
        batch_progress_publisher: MessagePublisher[BatchProgressUpdate],
        evaluation_result_publisher: MessagePublisher[EvaluationResultBatch],
        gradient_acc_steps: int,
        global_num_tokens_per_train_step: int,
        gradient_clipper: GradientClipperIF,
    ) -> None:
        self.local_rank = local_rank
        self.batch_progress_publisher = batch_progress_publisher
        self.evaluation_result_publisher = evaluation_result_publisher
        self.gradient_acc_steps = gradient_acc_steps
        self.global_num_tokens_per_train_step = global_num_tokens_per_train_step
        self.gradient_clipper = gradient_clipper

    def _train_batch(
        self,
        batch: DatasetBatch,
        model: FSDP,
        optimizer: Optimizer,
        scheduler: LRScheduler,
        loss_fun: Loss,
        micro_batch_id: int,
        num_train_steps_done: int,
    ) -> Tuple[bool, int, torch.Tensor, Optional[torch.Tensor]]:
        result_batch = model_predict_batch(model=model, batch=batch)
        loss = loss_fun(result_batch)
        (loss / self.gradient_acc_steps).backward()

        if (micro_batch_id + 1) % self.gradient_acc_steps == 0:
            gradient_norm_score = self.gradient_clipper.clip_gradients().sum()
            gradient_norm_score_clipped = self.gradient_clipper.clip_gradients().sum()
            optimizer.step()
            scheduler.step()
            optimizer.zero_grad()
<<<<<<< HEAD
            return loss, gradient_norm_score, gradient_norm_score_clipped
        else:
            return loss, None, None
=======
            num_train_steps_done += 1
            return True, num_train_steps_done, loss, gradient_norm_score
        else:
            return False, num_train_steps_done, loss, None
>>>>>>> 34f2cd53

    def train(
        self,
        model: nn.Module,
        train_loader: LLMDataLoader,
        optimizer: Optimizer,
        scheduler: LRScheduler,
        loss_fun: Loss,
        training_log_interval_in_steps: int,
        evaluation_callback: Callable[[int], None],
        checkpointing_callback: Callable[[int], None],
    ):
        model.train()
        cumulated_losses = self._reset_tracked_losses()

        thoughput_aggregator = Aggregator[ThroughputAggregationKeys]()

        device = torch.device(self.local_rank if torch.cuda.is_available() else "cpu")

        # batch loop
        batch: DatasetBatch
        # TODO: why do we need a barrier here?
        dist.barrier()
        forward_backward_time_recorder = TimeRecorder()
        forward_backward_time_recorder.start()
        gradient_norm_scores = []
<<<<<<< HEAD
        gradient_norm_scores_clipped = []
        for batch_id, batch in enumerate(train_loader):
            # Because we might resume training, we add the starting batch id of the data loader
            train_step_id = batch_id + train_loader.fast_forward_batch_id
            # Train single batch
            batch_loss, gradient_norm_score, gradient_norm_score_clipped = self._train_batch(
=======
        # run evaluation callback and checkpointing callback before the first optimizer step
        num_train_steps_done = 0
        evaluation_callback(num_train_steps_done=num_train_steps_done)
        checkpointing_callback(num_train_steps_done=num_train_steps_done)

        # Because we might resume training, we add the starting batch id of the data loader
        for micro_batch_id, batch in enumerate(train_loader, start=train_loader.fast_forward_batch_id):
            # Train single batch
            step_performed, num_train_steps_done, batch_loss, gradient_norm_score = self._train_batch(
>>>>>>> 34f2cd53
                batch=batch,
                model=model,
                optimizer=optimizer,
                scheduler=scheduler,
                loss_fun=loss_fun,
                micro_batch_id=micro_batch_id,
                num_train_steps_done=num_train_steps_done,
            )
            forward_backward_time_recorder.stop()

            # Save the batch loss
            cumulated_losses[0] += batch_loss.item()
            # This works, because we always drop the last batch in case it has less samples than the batch size
            cumulated_losses[-1] += 1  # number of local batches

            # gradient norm is already synced across all ranks
            if gradient_norm_score is not None:
                gradient_norm_scores.append(gradient_norm_score.item())
                gradient_norm_scores_clipped.append(gradient_norm_score_clipped.item())

            batch_length_tensor = torch.tensor(len(batch)).to(device)
            thoughput_aggregator.add_value(key=ThroughputAggregationKeys.NUM_SAMPLES, value=batch_length_tensor)

            self._publish_progress(
                batch_progress_publisher=self.batch_progress_publisher,
                num_train_steps_done=num_train_steps_done,
                dataloader_tag=train_loader.dataloader_tag,
            )
            print(
                f"num_train_steps_done: {num_train_steps_done}, micro_batch_id: {micro_batch_id}",
                f" (micro_batch_id +1) % GAS: {(micro_batch_id +1) % self.gradient_acc_steps}",
            )
            # Check if model performance should be logged
            if num_train_steps_done % training_log_interval_in_steps == 0 and step_performed:
                print("call training log")
                forward_backward_time = torch.tensor(forward_backward_time_recorder.delta_t).to(device)
                forward_backward_time_recorder.reset()

                thoughput_aggregator.add_value(
                    key=ThroughputAggregationKeys.FORWARD_BACKWARD_TIME, value=forward_backward_time
                )
                synced_num_samples = thoughput_aggregator.get_all_reduced_value(ThroughputAggregationKeys.NUM_SAMPLES)
                synced_forward_backward_time = thoughput_aggregator.get_all_reduced_value(
                    ThroughputAggregationKeys.FORWARD_BACKWARD_TIME, reduce_operation=dist.ReduceOp.MAX
                )
                synced_num_samples_per_second = synced_num_samples / synced_forward_backward_time
                # TODO: insert reducer from outside so Trainer is independent of FSDP
                # add the loss and gradient norm for the LAST batch
                cumulated_losses[1] = batch_loss.item()

                reduced_losses = Reducer.reduce(
                    tensor=cumulated_losses,
                    operation=dist.ReduceOp.SUM,
                    # 1.) summed batch loss / (num batches * world size)
                    # 2.) last batch loss / world size
                    post_processing_fun=lambda t: torch.stack([t[0] / t[-1], t[1] / dist.get_world_size()]),
                )

                train_loss_avg, train_loss_last_batch = (
                    reduced_losses[0],
                    reduced_losses[1],
                )
                losses = {
                    f"{loss_fun.tag} average": train_loss_avg,
                    f"{loss_fun.tag} last step": train_loss_last_batch,
                }

                consumed_tokens = torch.Tensor([num_train_steps_done * self.global_num_tokens_per_train_step])
                metrics = {
                    "consumed_tokens": consumed_tokens,
                }

                if len(gradient_norm_scores) > 0:
<<<<<<< HEAD
                    metrics = {
                        "grad_norm_avg": torch.mean(torch.Tensor(gradient_norm_scores)),
                        "grad_norm_last_batch": gradient_norm_scores[-1],
                        "grad_norm_avg_clipped": torch.mean(torch.Tensor(gradient_norm_scores_clipped)),
                        "grad_norm_last_batch_clipped": gradient_norm_scores_clipped[-1],
                    }
                    gradient_norm_scores = []
                    gradient_norm_scores_clipped = []
                else:
                    metrics = {}
=======
                    metrics["grad_norm_avg"] = torch.mean(torch.Tensor(gradient_norm_scores))
                    metrics["grad_norm_last_batch"] = gradient_norm_scores[-1]
                    gradient_norm_scores = []
>>>>>>> 34f2cd53

                training_metrics = EvaluationResultBatch(
                    losses=losses,
                    metrics=metrics,
                    # TODO: hardcoded metric key
                    throughput_metrics={
                        "training_synced_num_samples_per_second": synced_num_samples_per_second,
                        "lr_mean": torch.tensor(scheduler.get_last_lr()).mean(),
                        "lr_min": torch.tensor(scheduler.get_last_lr()).min(),
                        "lr_max": torch.tensor(scheduler.get_last_lr()).max(),
                        "lr_first": torch.tensor(scheduler.get_last_lr())[0],
                    },
                    dataloader_tag=train_loader.dataloader_tag,
                    num_train_steps_done=num_train_steps_done,
                )
                self._publish_evaluation_result(
                    evaluation_result_publisher=self.evaluation_result_publisher,
                    evaluation_result=training_metrics,
                )
                thoughput_aggregator.remove_keys()

                cumulated_losses = self._reset_tracked_losses()
            if step_performed:
                print("call evaluation and checkpointing callback")
                evaluation_callback(num_train_steps_done=num_train_steps_done)
                checkpointing_callback(num_train_steps_done=num_train_steps_done)
            # we start the time recoder here again to also capture the time spend loading
            # via the dataloader.
            forward_backward_time_recorder.start()

    def _reset_tracked_losses(self):
        # TODO: we should handle the device assignment more centrally.
        # summed lcoal losses, loss of last local batch, number of local batches (i.e., number of steps)
        cumulated_loss_and_gradient_norm = torch.zeros(3)
        if torch.cuda.is_available():
            cumulated_loss_and_gradient_norm = cumulated_loss_and_gradient_norm.to(torch.device(self.local_rank))
        else:
            cumulated_loss_and_gradient_norm = cumulated_loss_and_gradient_norm.to("cpu")
        return cumulated_loss_and_gradient_norm

    @staticmethod
    def _publish_progress(
        batch_progress_publisher: MessagePublisher[BatchProgressUpdate],
        num_train_steps_done: int,
        dataloader_tag: str,
    ):
        payload = BatchProgressUpdate(
            num_steps_done=num_train_steps_done,
            experiment_status=ExperimentStatus.TRAIN,
            dataloader_tag=dataloader_tag,
        )
        batch_progress_publisher.publish_message(payload=payload, message_type=MessageTypes.BATCH_PROGRESS_UPDATE)

    @staticmethod
    def _publish_evaluation_result(
        evaluation_result_publisher: MessagePublisher[EvaluationResultBatch],
        evaluation_result: EvaluationResultBatch,
    ):
        evaluation_result_publisher.publish_message(
            payload=evaluation_result, message_type=MessageTypes.EVALUATION_RESULT
        )<|MERGE_RESOLUTION|>--- conflicted
+++ resolved
@@ -1,5 +1,5 @@
 from enum import Enum
-from typing import Callable, Tuple
+from typing import Callable, Optional, Tuple
 
 import torch
 import torch.distributed as dist
@@ -50,7 +50,7 @@
         loss_fun: Loss,
         micro_batch_id: int,
         num_train_steps_done: int,
-    ) -> Tuple[bool, int, torch.Tensor, Optional[torch.Tensor]]:
+    ) -> Tuple[bool, int, torch.Tensor, Optional[torch.Tensor], Optional[torch.Tensor]]:
         result_batch = model_predict_batch(model=model, batch=batch)
         loss = loss_fun(result_batch)
         (loss / self.gradient_acc_steps).backward()
@@ -61,16 +61,10 @@
             optimizer.step()
             scheduler.step()
             optimizer.zero_grad()
-<<<<<<< HEAD
-            return loss, gradient_norm_score, gradient_norm_score_clipped
+            num_train_steps_done += 1
+            return True, num_train_steps_done, loss, gradient_norm_score, gradient_norm_score_clipped
         else:
-            return loss, None, None
-=======
-            num_train_steps_done += 1
-            return True, num_train_steps_done, loss, gradient_norm_score
-        else:
-            return False, num_train_steps_done, loss, None
->>>>>>> 34f2cd53
+            return False, num_train_steps_done, loss, None, None
 
     def train(
         self,
@@ -97,14 +91,8 @@
         forward_backward_time_recorder = TimeRecorder()
         forward_backward_time_recorder.start()
         gradient_norm_scores = []
-<<<<<<< HEAD
         gradient_norm_scores_clipped = []
-        for batch_id, batch in enumerate(train_loader):
-            # Because we might resume training, we add the starting batch id of the data loader
-            train_step_id = batch_id + train_loader.fast_forward_batch_id
-            # Train single batch
-            batch_loss, gradient_norm_score, gradient_norm_score_clipped = self._train_batch(
-=======
+
         # run evaluation callback and checkpointing callback before the first optimizer step
         num_train_steps_done = 0
         evaluation_callback(num_train_steps_done=num_train_steps_done)
@@ -113,8 +101,13 @@
         # Because we might resume training, we add the starting batch id of the data loader
         for micro_batch_id, batch in enumerate(train_loader, start=train_loader.fast_forward_batch_id):
             # Train single batch
-            step_performed, num_train_steps_done, batch_loss, gradient_norm_score = self._train_batch(
->>>>>>> 34f2cd53
+            (
+                step_performed,
+                num_train_steps_done,
+                batch_loss,
+                gradient_norm_score,
+                gradient_norm_score_clipped,
+            ) = self._train_batch(
                 batch=batch,
                 model=model,
                 optimizer=optimizer,
@@ -185,25 +178,13 @@
                 consumed_tokens = torch.Tensor([num_train_steps_done * self.global_num_tokens_per_train_step])
                 metrics = {
                     "consumed_tokens": consumed_tokens,
+                    "grad_norm_avg": torch.mean(torch.Tensor(gradient_norm_scores)),
+                    "grad_norm_last_batch": gradient_norm_scores[-1],
+                    "grad_norm_avg_clipped": torch.mean(torch.Tensor(gradient_norm_scores_clipped)),
+                    "grad_norm_last_batch_clipped": gradient_norm_scores_clipped[-1],
                 }
-
-                if len(gradient_norm_scores) > 0:
-<<<<<<< HEAD
-                    metrics = {
-                        "grad_norm_avg": torch.mean(torch.Tensor(gradient_norm_scores)),
-                        "grad_norm_last_batch": gradient_norm_scores[-1],
-                        "grad_norm_avg_clipped": torch.mean(torch.Tensor(gradient_norm_scores_clipped)),
-                        "grad_norm_last_batch_clipped": gradient_norm_scores_clipped[-1],
-                    }
-                    gradient_norm_scores = []
-                    gradient_norm_scores_clipped = []
-                else:
-                    metrics = {}
-=======
-                    metrics["grad_norm_avg"] = torch.mean(torch.Tensor(gradient_norm_scores))
-                    metrics["grad_norm_last_batch"] = gradient_norm_scores[-1]
-                    gradient_norm_scores = []
->>>>>>> 34f2cd53
+                gradient_norm_scores = []
+                gradient_norm_scores_clipped = []
 
                 training_metrics = EvaluationResultBatch(
                     losses=losses,
