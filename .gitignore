# Project specific
data/datasets
data/checkpoints

# Byte-compiled / optimized / DLL files
__pycache__/
*.py[cod]
*$py.class

# C extensions
*.so

# Distribution / packaging
.Python
build/
develop-eggs/
dist/
downloads/
eggs/
.eggs/
lib/
lib64/
parts/
sdist/
var/
wheels/
*.egg-info/
.installed.cfg
*.egg
MANIFEST

# PyInstaller
#  Usually these files are written by a python script from a template
#  before PyInstaller builds the exe, so as to inject date/other infos into it.
*.manifest
*.spec

# Installer logs
pip-log.txt
pip-delete-this-directory.txt

# Unit test / coverage reports
htmlcov/
.tox/
.coverage
.coverage.*
.cache
nosetests.xml
coverage.xml
*.cover
.hypothesis/
.pytest_cache/

# Translations
*.mo
*.pot

# Django stuff:
*.log
local_settings.py
db.sqlite3

# Flask stuff:
instance/
.webassets-cache

# Scrapy stuff:
.scrapy

# Sphinx documentation
docs/_build/

# PyBuilder
target/

# Jupyter Notebook
.ipynb_checkpoints

# pyenv
.python-version

# celery beat schedule file
celerybeat-schedule

# SageMath parsed files
*.sage.py

# Environments
.env
.venv
env/
venv/
ENV/
env.bak/
venv.bak/

# Spyder project settings
.spyderproject
.spyproject

# Rope project settings
.ropeproject

# mkdocs documentation
/site

# mypy
.mypy_cache/

.idea/

# Vscode
.vscode/
.history/

logs/
.DS_Store

*.whl
*.arrow
core.*
<<<<<<< HEAD

# Created by https://www.toptal.com/developers/gitignore/api/vim
# Edit at https://www.toptal.com/developers/gitignore?templates=vim

### Vim ###
# Swap
[._]*.s[a-v][a-z]
!*.svg  # comment out if you don't need vector files
[._]*.sw[a-p]
[._]s[a-rt-v][a-z]
[._]ss[a-gi-z]
[._]sw[a-p]

# Session
Session.vim
Sessionx.vim

# Temporary
.netrwhist
*~
# Auto-generated tag files
tags
# Persistent undo
[._]*.un~

# End of https://www.toptal.com/developers/gitignore/api/vim
=======
data/datasets
data/checkpoints
checkpoint
wandb
>>>>>>> df0f329b
<|MERGE_RESOLUTION|>--- conflicted
+++ resolved
@@ -119,36 +119,7 @@
 *.whl
 *.arrow
 core.*
-<<<<<<< HEAD
-
-# Created by https://www.toptal.com/developers/gitignore/api/vim
-# Edit at https://www.toptal.com/developers/gitignore?templates=vim
-
-### Vim ###
-# Swap
-[._]*.s[a-v][a-z]
-!*.svg  # comment out if you don't need vector files
-[._]*.sw[a-p]
-[._]s[a-rt-v][a-z]
-[._]ss[a-gi-z]
-[._]sw[a-p]
-
-# Session
-Session.vim
-Sessionx.vim
-
-# Temporary
-.netrwhist
-*~
-# Auto-generated tag files
-tags
-# Persistent undo
-[._]*.un~
-
-# End of https://www.toptal.com/developers/gitignore/api/vim
-=======
 data/datasets
 data/checkpoints
 checkpoint
-wandb
->>>>>>> df0f329b
+wandb