[project]
name = "modalities"
version = "0.1.0"
requires-python = ">=3.8,<3.12"
description = "Modalities, a python framework for distributed and reproducible foundation model training."
dependencies = [
    "torch>=2.0",
    "torchaudio",
    "tqdm",
    "pyyaml",
    "transformers",
    "datasets",
    "protobuf",
    "SentencePiece",
    "accelerate",
    "peft",
    "rich",
    "xformers",
    "omegaconf",
    "pydantic",
    "click",
    "click_pathlib",
    "jq",
    "xformers",
    "class_resolver",
    "wandb",
    "einops>=0.7.0",
    "webdataset>=0.2.86",
    "timm>=0.9.16",
<<<<<<< HEAD
    "subword-nmt",
=======
    "pyav",
    "flash-attn",         # install this directly via `pip install flash-attn --no-build-isolation`
>>>>>>> fe23a694
]

[project.optional-dependencies]
linting = ["pre-commit"]
tests = ["pytest", "pytest-cov"]
install_helper = ["ninja"]

[project.scripts]
modalities = "modalities.__main__:main"

[build-system]
requires = ["setuptools >= 61.0.0"]
build-backend = "setuptools.build_meta"

[tool.black]
target-version = ["py310"]
line-length = 120

[tool.isort]
profile = "black"
line_length = 120
src_paths = ["src", "tests"]

[tool.ruff]
line-length = 120

[tool.pytest.ini_options]
addopts = "--cov=src --cov-report term --cov-report html"

[tool.coverage.run]
branch = true
omit = ["*/src/modalities/dataloader/open_gptx_dataset/*"]

[tool.coverage.report]
# Regexes for lines to exclude from consideration
exclude_also = [
    # Don't complain about missing debug-only code:
    "def __repr__",
    "if self\\.debug",

    # Don't complain if tests don't hit defensive assertion code:
    "raise AssertionError",
    "raise NotImplementedError",

    # Don't complain if non-runnable code isn't run:
    "if 0:",
    "if __name__ == .__main__.:",

    # Don't complain about abstract methods, they aren't run:
    "@(abc\\.)?abstractmethod",
]


ignore_errors = true

[tool.coverage.html]
directory = "coverage_html_report"<|MERGE_RESOLUTION|>--- conflicted
+++ resolved
@@ -27,12 +27,8 @@
     "einops>=0.7.0",
     "webdataset>=0.2.86",
     "timm>=0.9.16",
-<<<<<<< HEAD
-    "subword-nmt",
-=======
     "pyav",
     "flash-attn",         # install this directly via `pip install flash-attn --no-build-isolation`
->>>>>>> fe23a694
 ]
 
 [project.optional-dependencies]
