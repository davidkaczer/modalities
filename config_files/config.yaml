--- conflicted
+++ resolved
@@ -85,19 +85,11 @@
 
 training:
   process_group_backend: "nccl"
-<<<<<<< HEAD
   num_training_samples: 224000
-  callback_interval_in_samples: 2  # TODO check if multiple of global batch size
-  training_batch_size: 32
-  evaluation_batch_size: 21
-  test_batch_size: 21
-=======
-  num_training_batches: 700000
-  eval_interval_in_batches: 1000 # per rank! 
+  callback_interval_in_samples: 100
   training_batch_size: 64
   evaluation_batch_size: 64
   test_batch_size: 32
->>>>>>> 14301f86
   local_rank: ${oc.env:LOCAL_RANK}
   global_rank: ${oc.env:RANK}
   world_size: ${oc.env:WORLD_SIZE}
