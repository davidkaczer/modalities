settings:  
  experiment_id: ${modalities_env:experiment_id}
  referencing_keys:
    sample_key: input_ids
    target_key: target_ids
  training:
    callback_interval_in_samples: 6
    global_num_training_samples: 12
    global_num_seen_samples: 0
    do_apply_activation_checkpointing: true
    gradient_acc_steps: 1
    local_train_micro_batch_size: 3
    sequence_length: 256
    gradient_clipping:
      mode: p2_norm
      threshold: 1.0
  cuda_env:
    local_rank: ${cuda_env:LOCAL_RANK}
    global_rank: ${cuda_env:RANK}
    world_size: ${cuda_env:WORLD_SIZE}
  paths:
    checkpointing_path: data/checkpoints
tokenizer:
  component_key: tokenizer
  variant_key: gpt2_tokenizer_fast
  config:
    tokenizer_file: data/tokenizer/tokenizer_gpt2.json

collate_fn:  
  component_key: collate_fn
  variant_key: gpt_2_llm_collator
  config:
    sample_key: ${settings.referencing_keys.sample_key}
    target_key: ${settings.referencing_keys.target_key}

train_dataset:  
  component_key: dataset
  variant_key: mem_map_dataset
  config:
    raw_data_path: data/lorem_ipsum.jsonl
    index_path: data/lorem_ipsum.idx
    block_size: ${settings.training.sequence_length}
    jq_pattern: ".text"
    sample_key:  ${settings.referencing_keys.sample_key}
    tokenizer:
      instance_key: tokenizer
      pass_type: BY_REFERENCE

train_dataloader:
  component_key: data_loader
  variant_key: default
  config:
    num_workers: 2
    pin_memory: true
    shuffle: false
    dataloader_tag: "train"
    dataset:
      instance_key: train_dataset
      pass_type: BY_REFERENCE
    batch_sampler:
      component_key: batch_sampler
      variant_key: default
      config:
        batch_size: ${settings.training.local_train_micro_batch_size}
        drop_last: false
        sampler:
          component_key: sampler
          variant_key: distributed_sampler
          config:
            rank: ${settings.cuda_env.global_rank}
            num_replicas: ${settings.cuda_env.world_size}
            shuffle: true
            dataset:
              instance_key: train_dataset
              pass_type: BY_REFERENCE
    collate_fn:
      instance_key: collate_fn
      pass_type: BY_REFERENCE

val_dataloader:
  component_key: data_loader
  variant_key: default
  config:
    num_workers: 2
    pin_memory: true
    shuffle: false
    dataloader_tag: "val"
    dataset:
      instance_key: train_dataset
      pass_type: BY_REFERENCE
    batch_sampler:
      component_key: batch_sampler
      variant_key: default
      config:
        batch_size: 3
        drop_last: false
        sampler:
          component_key: sampler
          variant_key: distributed_sampler
          config:
            rank: ${settings.cuda_env.global_rank}
            num_replicas: ${settings.cuda_env.world_size}
            shuffle: false
            dataset:
              instance_key: train_dataset
              pass_type: BY_REFERENCE
    collate_fn:
      instance_key: collate_fn
      pass_type: BY_REFERENCE

test_dataloader:
  component_key: data_loader
  variant_key: default
  config:
    num_workers: 2
    pin_memory: true
    shuffle: false
    dataloader_tag: "test"
    dataset:
      instance_key: train_dataset
      pass_type: BY_REFERENCE
    batch_sampler:
      component_key: batch_sampler
      variant_key: default
      config:
        batch_size: 3
        drop_last: false
        sampler:
          component_key: sampler
          variant_key: distributed_sampler
          config:
            rank: ${settings.cuda_env.global_rank}
            num_replicas: ${settings.cuda_env.world_size}
            shuffle: false
            dataset:
              instance_key: train_dataset
              pass_type: BY_REFERENCE
    collate_fn:
      instance_key: collate_fn
      pass_type: BY_REFERENCE

eval_dataloaders:
  - instance_key: val_dataloader
    pass_type: BY_REFERENCE
  - instance_key: test_dataloader
    pass_type: BY_REFERENCE 

checkpointing:
  component_key: checkpointing
  variant_key: default
  config:
    checkpointing_strategy:
      component_key: checkpointing_strategy
      variant_key: save_k_most_recent_checkpoints_strategy
      config:
        k: -1   # -1 to save all checkpoints
    checkpointing_execution:
      component_key: checkpointing_execution
      variant_key: fsdp_to_disc_checkpointing
      config:
        checkpoint_path: ${settings.paths.checkpointing_path}
        global_rank: ${settings.cuda_env.global_rank}
        experiment_id: ${settings.experiment_id} 
        mixed_precision_settings: BF_16
        sharding_strategy: FULL_SHARD
        block_names: [GPT2Block]

# resolving class types via different enums sucks...
loss_fn:
  component_key: loss
  variant_key: clm_cross_entropy_loss
  config:
    target_key: target_ids
    prediction_key: logits

wrapped_model:
  component_key: model
  variant_key: fsdp_wrapped
  config:
    model:
      instance_key: model
      pass_type: BY_REFERENCE
    sync_module_states: true
    mixed_precision_settings: BF_16
    sharding_strategy: FULL_SHARD
    block_names: [GPT2Block]

model:
  component_key: model
  variant_key: gpt2
  config:
    sample_key: ${settings.referencing_keys.sample_key}
    poe_type: NOPE
    block_size: ${settings.training.sequence_length}
    prediction_key: ${loss_fn.config.prediction_key}
    vocab_size: 50304 # GPT-2 vocab_size of 50257, padded up to nearest multiple of 64 for efficiency
    n_layer: 2
    n_head_q: 8
    n_head_kv: 2
    ffn_hidden: 128
    n_embd: 128
    dropout: 0.0
    bias: true # True: bias in Linears and LayerNorms, like GPT-2. False: a bit better and faster
<<<<<<< HEAD
    attention_type: default_attention # pytorch_flash_attention
    activation: gelu
=======
    attention_config:
      attention_type: pytorch_flash_attention
      scaling_factor: 3
      qkv_transforms:
        - type_hint: RotaryTransform
          config:
            n_embd: ${model.config.n_embd}
            n_head: ${model.config.n_head}
            seq_length_dim: -2
    activation_type: gelu
>>>>>>> 842294a3
    epsilon: 1e-5
    weight_init:
      mean: 0.0
      std: 0.02
    attention_norm:
      component_key: layer_norm
      variant_key: rms_norm
      config:
        ndim: ${model.config.n_embd}
        bias: true
        epsilon: 1e-5
    ffn_norm:
      component_key: layer_norm
      variant_key: rms_norm
      config:
        ndim: ${model.config.n_embd}
        bias: true
        epsilon: 1e-5
    lm_head_norm:
      component_key: layer_norm
      variant_key: rms_norm
      config:
        ndim: ${model.config.n_embd}
        bias: true
        epsilon: 1e-5

scheduler:
  component_key: scheduler
  variant_key: onecycle_lr
  config:
    optimizer:
      instance_key: optimizer
      pass_type: BY_REFERENCE
    max_lr: 6e-4
    div_factor: 10
    final_div_factor: 1
    total_steps: 4
    pct_start: 0.01
    anneal_strategy: cos

optimizer:  
  component_key: optimizer
  variant_key: adam_w
  config:
    lr: 0.0001
    betas: [0.9, 0.95]
    eps: 1e-8
    weight_decay: 1e-1
    wrapped_model: 
      instance_key: wrapped_model
      pass_type: BY_REFERENCE

# message subscriber

batch_progress_subscriber:
  component_key: progress_subscriber
  variant_key: rich
  config:
    local_rank: ${settings.cuda_env.local_rank}
    world_size: ${settings.cuda_env.world_size}
    global_num_seen_samples: ${settings.training.global_num_seen_samples}
    train_dataloader:
      instance_key: train_dataloader
      pass_type: BY_REFERENCE
    eval_dataloaders:
        instance_key: eval_dataloaders
        pass_type: BY_REFERENCE

    
evaluation_subscriber:
  component_key: results_subscriber
  variant_key: wandb
  config:
    local_rank: ${settings.cuda_env.local_rank}
    project: modalities
    mode: ONLINE
    experiment_id: ${settings.experiment_id}
    directory: "."
    <|MERGE_RESOLUTION|>--- conflicted
+++ resolved
@@ -201,21 +201,14 @@
     n_embd: 128
     dropout: 0.0
     bias: true # True: bias in Linears and LayerNorms, like GPT-2. False: a bit better and faster
-<<<<<<< HEAD
-    attention_type: default_attention # pytorch_flash_attention
-    activation: gelu
-=======
     attention_config:
-      attention_type: pytorch_flash_attention
-      scaling_factor: 3
       qkv_transforms:
         - type_hint: RotaryTransform
           config:
             n_embd: ${model.config.n_embd}
-            n_head: ${model.config.n_head}
-            seq_length_dim: -2
+            n_head: ${model.config.n_head_q} #TODO check if either head_q or head_kv is needed here
+            seq_length_dim: -3
     activation_type: gelu
->>>>>>> 842294a3
     epsilon: 1e-5
     weight_init:
       mean: 0.0
@@ -291,7 +284,8 @@
   config:
     local_rank: ${settings.cuda_env.local_rank}
     project: modalities
-    mode: ONLINE
+    mode: OFFLINE
     experiment_id: ${settings.experiment_id}
     directory: "."
+
     