settings:  
  experiment_id: ${modalities_env:experiment_id}
  config_file_path: ${modalities_env:config_file_path}
  referencing_keys:
    sample_key: input_ids
    target_key: target_ids
  training:
    training_log_interval_in_steps: 2
    checkpointing_interval_in_steps: 4
    evaluation_interval_in_steps: 2
    global_num_seen_tokens: 0
    activation_checkpointing_modules: [GPT2Block]
    gradient_acc_steps: 2
    local_train_micro_batch_size: 1
    sequence_length: 256
  cuda_env:
    local_rank: ${cuda_env:LOCAL_RANK}
    global_rank: ${cuda_env:RANK}
    world_size: ${cuda_env:WORLD_SIZE}
  paths:
    checkpointing_path: data/checkpoints

collate_fn:  
  component_key: collate_fn
  variant_key: gpt_2_llm_collator
  config:
    sample_key: ${settings.referencing_keys.sample_key}
    target_key: ${settings.referencing_keys.target_key}

train_dataset:
  component_key: dataset
  variant_key: packed_mem_map_dataset_continuous
  config:
    raw_data_path: ./data/lorem_ipsum.pbin
    sequence_length: ${settings.training.sequence_length}
    sample_key:  ${settings.referencing_keys.sample_key}

train_dataloader:
  component_key: data_loader
  variant_key: default
  config:
    num_workers: 2
    pin_memory: true
    shuffle: false
<<<<<<< HEAD
    dataloader_tag: "train"
    gradient_acc_steps: ${settings.training.gradient_acc_steps}
=======
    dataloader_tag: train
>>>>>>> 15ed069b
    dataset:
      instance_key: train_dataset
      pass_type: BY_REFERENCE
    batch_sampler:
      component_key: batch_sampler
      variant_key: default
      config:
        batch_size: ${settings.training.local_train_micro_batch_size}
        drop_last: true
        sampler:
          component_key: sampler
          variant_key: distributed_sampler
          config:
            rank: ${settings.cuda_env.global_rank}
            num_replicas: ${settings.cuda_env.world_size}
            shuffle: true
            dataset:
              instance_key: train_dataset
              pass_type: BY_REFERENCE
    collate_fn:
      instance_key: collate_fn
      pass_type: BY_REFERENCE

val_dataloader:
  component_key: data_loader
  variant_key: default
  config:
    num_workers: 2
    pin_memory: true
    shuffle: false
    dataloader_tag: "val"
    dataset:
      instance_key: train_dataset
      pass_type: BY_REFERENCE
    batch_sampler:
      component_key: batch_sampler
      variant_key: default
      config:
        batch_size: 4
        drop_last: true
        sampler:
          component_key: sampler
          variant_key: distributed_sampler
          config:
            rank: ${settings.cuda_env.global_rank}
            num_replicas: ${settings.cuda_env.world_size}
            shuffle: false
            dataset:
              instance_key: train_dataset
              pass_type: BY_REFERENCE
    collate_fn:
      instance_key: collate_fn
      pass_type: BY_REFERENCE

test_dataloader:
  component_key: data_loader
  variant_key: default
  config:
    num_workers: 2
    pin_memory: true
    shuffle: false
    dataloader_tag: "test"
    dataset:
      instance_key: train_dataset
      pass_type: BY_REFERENCE
    batch_sampler:
      component_key: batch_sampler
      variant_key: default
      config:
        batch_size: 2
        drop_last: true
        sampler:
          component_key: sampler
          variant_key: distributed_sampler
          config:
            rank: ${settings.cuda_env.global_rank}
            num_replicas: ${settings.cuda_env.world_size}
            shuffle: false
            dataset:
              instance_key: train_dataset
              pass_type: BY_REFERENCE
    collate_fn:
      instance_key: collate_fn
      pass_type: BY_REFERENCE

eval_dataloaders:
  - instance_key: val_dataloader
    pass_type: BY_REFERENCE
  - instance_key: test_dataloader
    pass_type: BY_REFERENCE 

checkpoint_saving:
  component_key: checkpoint_saving
  variant_key: default
  config:
    checkpoint_saving_strategy:
      component_key: checkpoint_saving_strategy
      variant_key: save_k_most_recent_checkpoints_strategy
      config:
        k: -1   # -1 to save all checkpoints
    checkpoint_saving_execution:
      component_key: checkpoint_saving_execution
      variant_key: fsdp
      config:
        checkpoint_path: ${settings.paths.checkpointing_path}
        global_rank: ${settings.cuda_env.global_rank}
        experiment_id: ${settings.experiment_id}
        get_num_tokens_from_num_steps_callable:
          component_key: number_conversion
          variant_key: num_tokens_from_num_steps_callable
          config:
            num_ranks: ${settings.cuda_env.world_size}
            local_micro_batch_size: ${settings.training.local_train_micro_batch_size}
            sequence_length: ${settings.training.sequence_length} 

# resolving class types via different enums sucks...
loss_fn:
  component_key: loss
  variant_key: clm_cross_entropy_loss
  config:
    target_key: target_ids
    prediction_key: logits

wrapped_model:
  component_key: model
  variant_key: fsdp_wrapped
  config:
    model:
      instance_key: model
      pass_type: BY_REFERENCE
    sync_module_states: true
    mixed_precision_settings: BF_16
    sharding_strategy: FULL_SHARD
    block_names: [GPT2Block]

model: 
  component_key: model
  variant_key: model_initialized
  config:
    model:
      instance_key: model_raw
      pass_type: BY_REFERENCE
    model_initializer:
      component_key: model_initialization
      variant_key: composed
      config:
        model_type: gpt2
        weight_init_type: scaled
        mean: 0.0
        std: 0.02
        num_layers: ${model_raw.config.n_layer}

model_raw:
  component_key: model
  variant_key: gpt2
  config:
    sample_key: ${settings.referencing_keys.sample_key}
    poe_type: NOPE
    sequence_length: ${settings.training.sequence_length}
    prediction_key: ${loss_fn.config.prediction_key}
    vocab_size: 50304 # GPT-2 vocab_size of 50257, padded up to nearest multiple of 64 for efficiency
    n_layer: 2
    n_head_q: 8
    n_head_kv: 4
    ffn_hidden: 128
    n_embd: 128
    dropout: 0.0
    bias: true # True: bias in Linears and LayerNorms, like GPT-2. False: a bit better and faster
    attention_config:
      qkv_transforms:
        - type_hint: RotaryTransform
          config:
            n_embd: ${model_raw.config.n_embd}
            n_head: ${model_raw.config.n_head_q} #it has to be head_q here
            seq_length_dim: -2
    attention_implementation: manual
    activation_type: swiglu
    attention_norm:
      component_key: layer_norm
      variant_key: rms_norm
      config:
        ndim: ${model_raw.config.n_embd}
        bias: true
        epsilon: 1e-5
    ffn_norm:
      component_key: layer_norm
      variant_key: rms_norm
      config:
        ndim: ${model_raw.config.n_embd}
        bias: true
        epsilon: 1e-5
    lm_head_norm:
      component_key: layer_norm
      variant_key: rms_norm
      config:
        ndim: ${model_raw.config.n_embd}
        bias: true
        epsilon: 1e-5

scheduler:
  component_key: scheduler
  variant_key: onecycle_lr
  config:
    optimizer:
      instance_key: optimizer
      pass_type: BY_REFERENCE
    max_lr: 6e-4
    div_factor: 10
    final_div_factor: 1
    total_steps: 16
    pct_start: 0.01
    anneal_strategy: cos

optimizer:  
  component_key: optimizer
  variant_key: adam_w
  config:
    lr: 0.0001
    betas: [0.9, 0.95]
    eps: 1e-8
    weight_decay: 1e-1
    weight_decay_groups_excluded: [embedding, layernorm]
    wrapped_model: 
      instance_key: wrapped_model
      pass_type: BY_REFERENCE

gradient_clipper:
  component_key: gradient_clipper
  variant_key: fsdp
  config:
    wrapped_model:
      instance_key: wrapped_model
      pass_type: BY_REFERENCE
    norm_type: P2_NORM
    max_norm: 1.0

batch_progress_subscriber:
  component_key: progress_subscriber
  variant_key: rich
  config:
    global_rank: ${settings.cuda_env.global_rank}
    global_num_seen_steps:
      component_key: number_conversion
      variant_key: num_steps_from_num_tokens
      config:
        num_ranks: ${settings.cuda_env.world_size}
        local_micro_batch_size: ${settings.training.local_train_micro_batch_size}
        global_num_tokens: ${settings.training.global_num_seen_tokens}
        sequence_length: ${settings.training.sequence_length}
    gradient_acc_steps: ${settings.training.gradient_acc_steps}
    train_dataloader:
      instance_key: train_dataloader
      pass_type: BY_REFERENCE
    eval_dataloaders:
        instance_key: eval_dataloaders
        pass_type: BY_REFERENCE

evaluation_subscriber:
  component_key: results_subscriber
  variant_key: wandb
  config:
    global_rank: ${settings.cuda_env.global_rank}
    project: modalities_lorem_ipsum
    mode: ONLINE
    experiment_id: ${settings.experiment_id}
    directory: "."
    config_file_path: ${settings.config_file_path}<|MERGE_RESOLUTION|>--- conflicted
+++ resolved
@@ -42,12 +42,7 @@
     num_workers: 2
     pin_memory: true
     shuffle: false
-<<<<<<< HEAD
-    dataloader_tag: "train"
-    gradient_acc_steps: ${settings.training.gradient_acc_steps}
-=======
     dataloader_tag: train
->>>>>>> 15ed069b
     dataset:
       instance_key: train_dataset
       pass_type: BY_REFERENCE
