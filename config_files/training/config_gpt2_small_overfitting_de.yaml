--- conflicted
+++ resolved
@@ -5,19 +5,11 @@
     target_key: target_ids
     prediction_key: logits
   training:
-<<<<<<< HEAD
     training_log_interval_in_steps: 1
     checkpointing_interval_in_steps: 128 
     evaluation_interval_in_steps: 64
     global_num_seen_tokens: 0
-    do_apply_activation_checkpointing: false
-=======
-    global_training_log_interval_in_steps: 1
-    global_checkpointing_interval_in_steps: 128 
-    global_evaluation_interval_in_steps: 64
-    global_num_seen_steps: 0
     activation_checkpointing_modules: []
->>>>>>> f810fcce
     gradient_acc_steps: 1
     local_train_micro_batch_size: 16
     sequence_length: 2048
