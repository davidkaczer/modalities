modalities_setup:
  run_mode: FROM_SCRATCH
  settings:
    global_num_seen_samples: 0

wandb:
  project_name: modalities
  mode: ONLINE

data:
  sample_key: "input_ids"
  target_key: "target_ids"
  sequence_len: 2048
  train_dataloader:
    type_hint: LLMDataLoader
    config:
      num_workers: 2
      pin_memory: true
      shuffle: false
      dataloader_tag: "train"
      dataset:
        type_hint: OpenGPTXMMapDataset
        config:
          path: /home/fhgiais/gptx_ablations/bias_analysis/data/tokenizer/24_train_tokenizer/merged_text_document.bin
          sequence_len: ${data.sequence_len}
          sample_key: ${data.sample_key}
          num_samples: ${training.global_num_training_samples}
      batch_sampler:
        type_hint: BatchSampler
        config:
          batch_size: 64
          drop_last: false
          sampler:
            type_hint: DistributedSampler
            config:
              rank: ${training.global_rank}
              num_replicas: ${training.world_size}
              shuffle: true
      collate_fn:
        type_hint: GPT2LLMCollator
        config:
          sample_key: ${data.sample_key}
          target_key: ${data.target_key}
<<<<<<< HEAD
  eval_dataloaders: []
training:
  process_group_backend: "nccl"
  global_num_training_samples: 32000
  callback_interval_in_samples: 6
=======
  eval_dataloaders:
    - type_hint: LLMDataLoader
      config:
        dataloader_tag: "val"
        # batch_size: 8 # per rank
        num_workers: 2
        pin_memory: true
        shuffle: false
        batch_sampler:
          type_hint: BatchSampler
          config: 
            batch_size: 8 # per rank
            drop_last: false
            sampler:
              type_hint: DistributedSampler
              config:
                rank: ${training.local_rank}
                num_replicas: ${training.world_size}
                shuffle: false
        dataset:
          type_hint: OpenGPTXMMapDataset
          config: 
            num_samples: 800 # total summed over all ranks
            path: /path/to/tokenized/val_text_document.bin
            sequence_len: ${data.sequence_len}
            sample_key: ${data.sample_key}
        collate_fn:
          type_hint: GPT2LLMCollator
          config: 
            sample_key: ${data.sample_key}
            target_key: ${data.target_key}
    - type_hint: LLMDataLoader
      config:
        dataloader_tag: "test"
        num_workers: 2
        pin_memory: true
        shuffle: false
        batch_sampler:
          type_hint: BatchSampler
          config:
            batch_size: 8 # per rank
            drop_last: false
            sampler:
              type_hint: DistributedSampler
              config:
                rank: ${training.local_rank}
                num_replicas: ${training.world_size}
                shuffle: false
        dataset:
          type_hint: OpenGPTXMMapDataset
          config: 
            num_samples: 800 # total summed over all ranks
            path: path/to/tokenized/test_text_document.bin
            sequence_len: ${data.sequence_len}
            sample_key: ${data.sample_key}
        collate_fn:
          type_hint: GPT2LLMCollator
          config: 
            sample_key: ${data.sample_key}
            target_key: ${data.target_key}

wandb:
  project_name: modalities
  mode: ONLINE


training:
  process_group_backend: "nccl"
  global_num_training_samples: 2048
  callback_interval_in_samples: 512
>>>>>>> ea2e2f92
  local_rank: ${oc.env:LOCAL_RANK}
  global_rank: ${oc.env:RANK}
  world_size: ${oc.env:WORLD_SIZE}
  main_rank: 0
  local_train_micro_batch_size: ${data.train_dataloader.config.batch_sampler.config.batch_size}
  global_num_seen_samples: ${modalities_setup.settings.global_num_seen_samples}
  gradient_acc_step: 1
  do_apply_activation_checkpointing: True

checkpointing:
  checkpointing_strategy:
    type_hint: SaveKMostRecentCheckpointsStrategy
    config:
      k: -1   # -1 to save all checkpoints
  checkpointing_execution:
    type_hint: FSDPToDiscCheckpointing
    config:
      checkpoint_path: data/checkpoints
      global_rank: ${oc.env:RANK}

loss:
  type_hint: CLMCrossEntropyLoss
  config:
    target_key: ${data.target_key}
    prediction_key: ${model.config.prediction_key}

running_env:
  type_hint: FSDPRunningEnv
  config:
    process_group_backend: ${training.process_group_backend}
    local_rank: ${oc.env:LOCAL_RANK}
    mixed_precision_settings: BF_16
    sharding_strategy: FULL_SHARD
    auto_wrap_policy: TRANSFORMER_AUTO_WRAP_POLICY

model:
  type_hint: GPT2LLM
  config:
    sample_key: ${data.sample_key}
    prediction_key: "logits"
    block_size: ${data.sequence_len}
    vocab_size: 50304 # GPT-2 vocab_size of 50257, padded up to nearest multiple of 64 for efficiency
    n_layer: 24
    n_head: 32
    ffn_hidden: 8192
    n_embd: 2048
    dropout: 0.0
    bias: false # True: bias in Linears and LayerNorms, like GPT-2. False: a bit better and faster
    attention:
      attention_type: pytorch_flash_attention
      scaling_factor: 3
    activation: gelu
    epsilon: 1e-5
    weight_init:
      mean: 0.0
      std: 0.02

scheduler:
  type_hint: StepLR
  config:
    step_size: 1
    gamma: 0.1

optimizer:
  type_hint: AdamW
  config:
    lr: 0.0001<|MERGE_RESOLUTION|>--- conflicted
+++ resolved
@@ -1,53 +1,42 @@
 modalities_setup:
   run_mode: FROM_SCRATCH
-  settings:
+  settings: 
     global_num_seen_samples: 0
-
-wandb:
-  project_name: modalities
-  mode: ONLINE
-
 data:
   sample_key: "input_ids"
   target_key: "target_ids"
-  sequence_len: 2048
+  sequence_len: 1024
   train_dataloader:
     type_hint: LLMDataLoader
     config:
+      dataloader_tag: "train"
+      # batch_size: 8 # per rank
       num_workers: 2
       pin_memory: true
       shuffle: false
-      dataloader_tag: "train"
-      dataset:
-        type_hint: OpenGPTXMMapDataset
-        config:
-          path: /home/fhgiais/gptx_ablations/bias_analysis/data/tokenizer/24_train_tokenizer/merged_text_document.bin
-          sequence_len: ${data.sequence_len}
-          sample_key: ${data.sample_key}
-          num_samples: ${training.global_num_training_samples}
       batch_sampler:
         type_hint: BatchSampler
         config:
-          batch_size: 64
+          batch_size: 8 # per rank
           drop_last: false
           sampler:
             type_hint: DistributedSampler
             config:
-              rank: ${training.global_rank}
+              rank: ${training.local_rank}
               num_replicas: ${training.world_size}
               shuffle: true
+      dataset:
+        type_hint: OpenGPTXMMapDataset
+        config: 
+          path: /path/to/tokenized/data.bin
+          sequence_len: ${data.sequence_len}
+          sample_key: ${data.sample_key}
+          num_samples: ${training.num_training_samples}
       collate_fn:
         type_hint: GPT2LLMCollator
         config:
           sample_key: ${data.sample_key}
           target_key: ${data.target_key}
-<<<<<<< HEAD
-  eval_dataloaders: []
-training:
-  process_group_backend: "nccl"
-  global_num_training_samples: 32000
-  callback_interval_in_samples: 6
-=======
   eval_dataloaders:
     - type_hint: LLMDataLoader
       config:
@@ -118,7 +107,6 @@
   process_group_backend: "nccl"
   global_num_training_samples: 2048
   callback_interval_in_samples: 512
->>>>>>> ea2e2f92
   local_rank: ${oc.env:LOCAL_RANK}
   global_rank: ${oc.env:RANK}
   world_size: ${oc.env:WORLD_SIZE}
@@ -135,24 +123,19 @@
       k: -1   # -1 to save all checkpoints
   checkpointing_execution:
     type_hint: FSDPToDiscCheckpointing
-    config:
-      checkpoint_path: data/checkpoints
+    config: 
+      checkpoint_path: /path/to/checkpoints
       global_rank: ${oc.env:RANK}
-
-loss:
-  type_hint: CLMCrossEntropyLoss
-  config:
-    target_key: ${data.target_key}
-    prediction_key: ${model.config.prediction_key}
 
 running_env:
   type_hint: FSDPRunningEnv
   config:
     process_group_backend: ${training.process_group_backend}
-    local_rank: ${oc.env:LOCAL_RANK}
+    local_rank: ${training.local_rank}
     mixed_precision_settings: BF_16
     sharding_strategy: FULL_SHARD
     auto_wrap_policy: TRANSFORMER_AUTO_WRAP_POLICY
+
 
 model:
   type_hint: GPT2LLM
@@ -161,16 +144,16 @@
     prediction_key: "logits"
     block_size: ${data.sequence_len}
     vocab_size: 50304 # GPT-2 vocab_size of 50257, padded up to nearest multiple of 64 for efficiency
-    n_layer: 24
-    n_head: 32
-    ffn_hidden: 8192
-    n_embd: 2048
+    n_layer: 12
+    n_head: 12
+    ffn_hidden: 2048
+    n_embd: 768
     dropout: 0.0
-    bias: false # True: bias in Linears and LayerNorms, like GPT-2. False: a bit better and faster
+    bias: true # True: bias in Linears and LayerNorms, like GPT-2. False: a bit better and faster
     attention:
       attention_type: pytorch_flash_attention
       scaling_factor: 3
-    activation: gelu
+    activation: fused_swiglu
     epsilon: 1e-5
     weight_init:
       mean: 0.0
@@ -185,4 +168,11 @@
 optimizer:
   type_hint: AdamW
   config:
-    lr: 0.0001+    lr: 0.0001
+
+
+loss:
+  type_hint: CLMCrossEntropyLoss
+  config:
+    target_key: ${data.target_key}
+    prediction_key: ${model.config.prediction_key}