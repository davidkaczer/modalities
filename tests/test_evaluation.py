--- conflicted
+++ resolved
@@ -6,13 +6,8 @@
     ActivationType,
     AttentionConfig,
     AttentionType,
-<<<<<<< HEAD
-    GPT2Config,
-    WeightInitializationConfig,
-=======
     GPT2LLMConfig,
     WeightInitailizationConfig,
->>>>>>> 419fc9e4
 )
 
 
