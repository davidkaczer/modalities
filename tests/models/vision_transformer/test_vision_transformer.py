--- conflicted
+++ resolved
@@ -1,104 +1,69 @@
-from pathlib import Path
-
-import pytest
-import torch
-
-from modalities.__main__ import load_app_config_dict
-from modalities.models.vision_transformer.vision_transformer_model import VisionTransformer, VisionTransformerConfig
-from tests.conftest import _ROOT_DIR
-
-
-<<<<<<< HEAD
-def test_image_vision_transformer():
-=======
-@pytest.mark.parametrize(
-    "input,sample_key,n_classes,num_video_frames,add_cls_token,out_put",
-    [
-        (torch.randn(1, 3, 224, 224), "images", 1000, 1, True, (1, 1000)),
-        (torch.randn(1, 3, 224, 224), "images", None, 1, True, (1, 197, 768)),
-        (torch.randn(1, 3, 224, 224), "images", None, 1, False, (1, 196, 768)),
-        (torch.randn(1, 3, 224, 224), "images", 1000, 1, False, (1, 1000)),
-        (torch.randn(1, 16, 3, 224, 224), "videos", 1000, 16, True, (1, 1000)),
-        (torch.randn(1, 16, 3, 224, 224), "videos", None, 16, True, (1, 65, 768)),
-        (torch.randn(1, 16, 3, 224, 224), "videos", None, 16, False, (1, 64, 768)),
-        (torch.randn(1, 16, 3, 224, 224), "videos", 1000, 16, False, (1, 1000)),
-    ],
-)
-def test_vision_transformer(input, sample_key, n_classes, num_video_frames, add_cls_token, out_put):
->>>>>>> fe23a694
-    # Create model
-    config_file_path = _ROOT_DIR / Path("tests/models/vision_transformer/vision_transformer_image_config.yaml")
-    config_dict = load_app_config_dict(config_file_path=config_file_path)
-    config = VisionTransformerConfig.model_validate(config_dict)
-    config.sample_key = sample_key
-    config.n_classes = n_classes
-    config.num_video_frames = num_video_frames
-    config.add_cls_token = add_cls_token
-
-    model = VisionTransformer(**dict(config))
-
-    # Create dummy inputs
-    dummy_input = {sample_key: input}
-
-    # Create optimizer
-    optimizer = torch.optim.SGD(model.parameters(), lr=0.001, momentum=0.9)
-
-    # Run one training step
-    optimizer.zero_grad()
-    out = model(dummy_input)
-    loss = out["logits"].sum()
-    loss.backward()
-    optimizer.step()
-
-    # Test outputs
-    assert "logits" in out
-<<<<<<< HEAD
-    assert out["logits"].shape == (1, 1000)
-
-
-def test_video_vision_transformer():
-    # Test for video input
-    # Create model
-    config_file_path = _ROOT_DIR / Path("tests/models/vision_transformer/vision_transformer_video_config.yaml")
-    config_dict = load_app_config_dict(config_file_path=config_file_path)
-    config = VisionTransformerConfig.model_validate(config_dict)
-    model = VisionTransformer(**dict(config))
-
-    # Create dummy inputs
-    dummy_input_video = torch.randn(1, 16, 3, 224, 224)  # [b T c h w]
-    dummy_input = dict(videos=dummy_input_video)
-
-    # Create optimizer
-    optimizer = torch.optim.SGD(model.parameters(), lr=0.001, momentum=0.9)
-
-    # Run one training step
-    optimizer.zero_grad()
-    out = model(dummy_input)
-    loss = out["logits"].sum()
-    loss.backward()
-    optimizer.step()
-
-    # Test outputs
-    assert "logits" in out
-    assert out["logits"].shape == (1, config.n_latents, config.n_embd)
-=======
-    assert out["logits"].shape == out_put
->>>>>>> fe23a694
-
-
-@pytest.mark.parametrize(
-    "img_size,patch_size,patch_stride,add_cls_token,target_block_size",
-    [
-        ((224, 224), 16, 16, True, 197),
-        ((224, 224), 16, 16, False, 196),
-        ((224, 112), 16, 16, False, 98),
-        ((480, 480), 16, 16, False, 900),
-        ((480 + 1, 480 + 1), 16, 16, False, 900),
-        ((224, 224), 8, 16, True, 197),
-        ((224, 224), 16, 8, True, 730),
-        ((224, 224), 8, 8, True, 785),
-    ],
-)
-def test_vision_transformer_block_size(img_size, patch_size, patch_stride, add_cls_token, target_block_size):
-    block_size = VisionTransformer._calculate_block_size(img_size, patch_size, patch_stride, add_cls_token)
-    assert block_size == target_block_size
+from pathlib import Path
+
+import pytest
+import torch
+
+from modalities.__main__ import load_app_config_dict
+from modalities.models.vision_transformer.vision_transformer_model import VisionTransformer, VisionTransformerConfig
+from tests.conftest import _ROOT_DIR
+
+
+@pytest.mark.parametrize(
+    "input,sample_key,n_classes,num_video_frames,add_cls_token,out_put",
+    [
+        (torch.randn(1, 3, 224, 224), "images", 1000, 1, True, (1, 1000)),
+        (torch.randn(1, 3, 224, 224), "images", None, 1, True, (1, 197, 768)),
+        (torch.randn(1, 3, 224, 224), "images", None, 1, False, (1, 196, 768)),
+        (torch.randn(1, 3, 224, 224), "images", 1000, 1, False, (1, 1000)),
+        (torch.randn(1, 16, 3, 224, 224), "videos", 1000, 16, True, (1, 1000)),
+        (torch.randn(1, 16, 3, 224, 224), "videos", None, 16, True, (1, 65, 768)),
+        (torch.randn(1, 16, 3, 224, 224), "videos", None, 16, False, (1, 64, 768)),
+        (torch.randn(1, 16, 3, 224, 224), "videos", 1000, 16, False, (1, 1000)),
+    ],
+)
+def test_vision_transformer(input, sample_key, n_classes, num_video_frames, add_cls_token, out_put):
+    # Create model
+    config_file_path = _ROOT_DIR / Path("tests/models/vision_transformer/vision_transformer_config.yaml")
+    config_dict = load_app_config_dict(config_file_path=config_file_path)
+    config = VisionTransformerConfig.model_validate(config_dict)
+    config.sample_key = sample_key
+    config.n_classes = n_classes
+    config.num_video_frames = num_video_frames
+    config.add_cls_token = add_cls_token
+
+    model = VisionTransformer(**dict(config))
+
+    # Create dummy inputs
+    dummy_input = {sample_key: input}
+
+    # Create optimizer
+    optimizer = torch.optim.SGD(model.parameters(), lr=0.001, momentum=0.9)
+
+    # Run one training step
+    optimizer.zero_grad()
+    out = model(dummy_input)
+    loss = out["logits"].sum()
+    loss.backward()
+    optimizer.step()
+
+    # Test outputs
+    assert "logits" in out
+    assert out["logits"].shape == out_put
+
+
+@pytest.mark.parametrize(
+    "img_size,patch_size,patch_stride,add_cls_token,target_block_size",
+    [
+        ((224, 224), 16, 16, True, 197),
+        ((224, 224), 16, 16, False, 196),
+        ((224, 112), 16, 16, False, 98),
+        ((480, 480), 16, 16, False, 900),
+        ((480 + 1, 480 + 1), 16, 16, False, 900),
+        ((224, 224), 8, 16, True, 197),
+        ((224, 224), 16, 8, True, 730),
+        ((224, 224), 8, 8, True, 785),
+    ],
+)
+def test_vision_transformer_block_size(img_size, patch_size, patch_stride, add_cls_token, target_block_size):
+    block_size = VisionTransformer._calculate_block_size(img_size, patch_size, patch_stride, add_cls_token)
+    assert block_size == target_block_size