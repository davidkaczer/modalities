from typing import Dict, Optional

import pytest
import torch
import torch.nn as nn
from torch import linalg as LA

from modalities.config.config import GradientClippingMode
from modalities.models.model import NNModel
from modalities.utils.gradient_clipping import build_gradient_clipper


@pytest.mark.parametrize(
    "gradient_clipping_mode", [mode for mode in GradientClippingMode if mode != GradientClippingMode.NONE]
)
def test_clipping_gradients_makes_them_smaller(gradient_clipping_mode: GradientClippingMode):
    grad_sum1, grad_sum2, grad_sum_clipper = _run_gradient_clipping_experiment(gradient_clipping_mode, threshold=0.1)
    assert grad_sum1 > grad_sum2
    assert grad_sum1 == grad_sum_clipper


def test_gradient_clipping_mode_none_does_not_change_gradients():
    grad_sum1, grad_sum2, grad_sum_clipper = _run_gradient_clipping_experiment(GradientClippingMode.NONE)
    assert grad_sum1 == grad_sum2
    assert grad_sum1 == grad_sum_clipper


class DummyModel(NNModel):
    def __init__(self):
        super().__init__()
        self._weights = nn.Linear(2, 3)
        self._weights.weight = nn.Parameter(torch.ones_like(self._weights.weight))

    def forward(self, inputs: Dict[str, torch.Tensor]) -> Dict[str, torch.Tensor]:
        output = self._weights(**inputs)
        return {"output": output}

<<<<<<< HEAD
    def get_grad_sum(self) -> float:
        return self._weights.weight.grad.sum().item()


def _run_gradient_clipping_experiment(gradient_clipping_mode: GradientClippingMode, threshold: Optional[float] = 0.001):
    model = DummyModel()
=======
    def get_aggregated_grad_norm(self, gradient_clipping_mode: GradientClippingMode) -> torch.Tensor:
        gradient_vector = torch.cat([self._weights.weight.grad.flatten(), self._weights.bias.grad])
        if gradient_clipping_mode == GradientClippingMode.MAX_NORM:
            return LA.vector_norm(gradient_vector, ord=torch.inf)
        if gradient_clipping_mode == GradientClippingMode.P1_NORM:
            return LA.vector_norm(gradient_vector, ord=1)
        if gradient_clipping_mode == GradientClippingMode.P2_NORM:
            return LA.vector_norm(gradient_vector, ord=2)
        if gradient_clipping_mode == GradientClippingMode.NONE:
            return gradient_vector.abs().sum()
        if gradient_clipping_mode == GradientClippingMode.VALUE:
            return gradient_vector.abs().sum()


def _run_gradient_clipping_experiment(gradient_clipping_mode: GradientClippingMode, threshold: Optional[float] = None):
    model = TestModel()
>>>>>>> 7cff2b92
    inputs = {"input": torch.ones(2, 2)}
    output: torch.Tensor = model(inputs)["output"]
    loss = output.sum()
    loss.backward()
    grad_sum1 = model.get_aggregated_grad_norm(gradient_clipping_mode=gradient_clipping_mode)
    clipper = build_gradient_clipper(gradient_clipping_mode, threshold)
    grad_sum_clipper = clipper(model)
    grad_sum2 = model.get_aggregated_grad_norm(gradient_clipping_mode=gradient_clipping_mode)
    return grad_sum1, grad_sum2, grad_sum_clipper<|MERGE_RESOLUTION|>--- conflicted
+++ resolved
@@ -35,14 +35,6 @@
         output = self._weights(**inputs)
         return {"output": output}
 
-<<<<<<< HEAD
-    def get_grad_sum(self) -> float:
-        return self._weights.weight.grad.sum().item()
-
-
-def _run_gradient_clipping_experiment(gradient_clipping_mode: GradientClippingMode, threshold: Optional[float] = 0.001):
-    model = DummyModel()
-=======
     def get_aggregated_grad_norm(self, gradient_clipping_mode: GradientClippingMode) -> torch.Tensor:
         gradient_vector = torch.cat([self._weights.weight.grad.flatten(), self._weights.bias.grad])
         if gradient_clipping_mode == GradientClippingMode.MAX_NORM:
@@ -57,9 +49,8 @@
             return gradient_vector.abs().sum()
 
 
-def _run_gradient_clipping_experiment(gradient_clipping_mode: GradientClippingMode, threshold: Optional[float] = None):
-    model = TestModel()
->>>>>>> 7cff2b92
+def _run_gradient_clipping_experiment(gradient_clipping_mode: GradientClippingMode, threshold: Optional[float] = 0.001):
+    model = DummyModel()
     inputs = {"input": torch.ones(2, 2)}
     output: torch.Tensor = model(inputs)["output"]
     loss = output.sum()
