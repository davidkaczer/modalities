--- conflicted
+++ resolved
@@ -18,11 +18,7 @@
         return {"output": output}
 
 
-<<<<<<< HEAD
-@pytest.mark.skipif(torch.cuda.device_count() < 1, reason="This e2e test requires 1 GPU.")
-=======
 @pytest.mark.skipif(torch.cuda.device_count() < 1, reason="This test requires 1 GPU.")
->>>>>>> 86489ac4
 def test_load_model_checkpoint(tmp_path):
     # After storing the state_dict on disc, the model state does not
     # contain any information about the device or precision
