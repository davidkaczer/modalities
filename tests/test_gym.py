from unittest.mock import call, patch

import torch

from llm_gym.batch import DatasetBatch
from llm_gym.fsdp.reducer import Reducer
from llm_gym.gym import Gym


def test_run_cpu_only(
    monkeypatch,
    checkpointing_mock,
    evaluator_mock,
    nn_model_mock,
    optimizer_mock,
    loss_mock,
    llm_data_loader_mock,
    set_env_cpu,
    trainer,
):
    batch_size = 32
    seq_len = 64
    num_batches = 4
    sample_key = "input_ids"
    target_key = "target_ids"

    sample_tensor = torch.randint(size=(batch_size, seq_len), low=1, high=100)
    samples = {sample_key: sample_tensor[:, :-1]}
    targets = {target_key: sample_tensor[:, 1:]}

    batches = [DatasetBatch(targets=targets, samples=samples) for _ in range(num_batches)]

    llm_data_loader_mock.__iter__ = lambda _: iter(batches)

    gym = Gym(
        trainer=trainer,
        evaluator=evaluator_mock,
        loss_fun=loss_mock,
    )
    with patch.object(Reducer, "reduce", return_value=None) as reduce_mock:
        gym.run(
            model=nn_model_mock,
            optimizer=optimizer_mock,
            train_data_loader=llm_data_loader_mock,
            num_batches_per_rank=num_batches,
            evaluation_data_loaders=[],
<<<<<<< HEAD
            eval_interval_in_batches=int(num_batches),
=======
            callback_interval_in_batches=int(num_batches),
>>>>>>> 14301f86
            checkpointing=checkpointing_mock,
        )
        nn_model_mock.forward.assert_has_calls([call(b.samples) for b in batches])
        optimizer_mock.step.assert_called()
        reduce_mock.assert_called()<|MERGE_RESOLUTION|>--- conflicted
+++ resolved
@@ -41,14 +41,10 @@
         gym.run(
             model=nn_model_mock,
             optimizer=optimizer_mock,
+            num_training_batches_per_rank=num_batches,
+            callback_interval_in_batches=int(num_batches),
             train_data_loader=llm_data_loader_mock,
-            num_batches_per_rank=num_batches,
             evaluation_data_loaders=[],
-<<<<<<< HEAD
-            eval_interval_in_batches=int(num_batches),
-=======
-            callback_interval_in_batches=int(num_batches),
->>>>>>> 14301f86
             checkpointing=checkpointing_mock,
         )
         nn_model_mock.forward.assert_has_calls([call(b.samples) for b in batches])
