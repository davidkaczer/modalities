settings:  
  experiment_id: ${modalities_env:experiment_id}
  config_file_path: ${modalities_env:config_file_path}
  referencing_keys:
    sample_key: input_ids
    target_key: target_ids
  training:
    global_training_log_interval_in_steps: 8
    global_checkpointing_interval_in_steps: 3
    global_evaluation_interval_in_steps: 2
    global_num_seen_steps: 0
    do_apply_activation_checkpointing: true
    gradient_acc_steps: 1
    local_train_micro_batch_size: 1
    sequence_length: 256
  cuda_env:
    local_rank: ${cuda_env:LOCAL_RANK}
    global_rank: ${cuda_env:RANK}
    world_size: ${cuda_env:WORLD_SIZE}
  paths:
    checkpointing_path: data/checkpoints

tokenizer:
  component_key: tokenizer
  variant_key: pretrained_hf_tokenizer
  config:
    pretrained_model_name_or_path: ./data/tokenizer/hf_gpt2
    max_length: ${settings.training.sequence_length}

collate_fn:  
  component_key: collate_fn
  variant_key: gpt_2_llm_collator
  config:
    sample_key: ${settings.referencing_keys.sample_key}
    target_key: ${settings.referencing_keys.target_key}

train_dataset:
  component_key: dataset
  variant_key: packed_mem_map_dataset_continuous
  config:
    raw_data_path: ./data/lorem_ipsum.pbin
    block_size: ${settings.training.sequence_length}
    sample_key:  ${settings.referencing_keys.sample_key}

train_dataloader:
  component_key: data_loader
  variant_key: default
  config:
    num_workers: 2
    pin_memory: true
    shuffle: false
    dataloader_tag: "train"
    dataset:
      instance_key: train_dataset
      pass_type: BY_REFERENCE
    batch_sampler:
      component_key: batch_sampler
      variant_key: default
      config:
        batch_size: ${settings.training.local_train_micro_batch_size}
        drop_last: true
        sampler:
          component_key: sampler
          variant_key: distributed_sampler
          config:
            rank: ${settings.cuda_env.global_rank}
            num_replicas: ${settings.cuda_env.world_size}
            shuffle: true
            dataset:
              instance_key: train_dataset
              pass_type: BY_REFERENCE
    collate_fn:
      instance_key: collate_fn
      pass_type: BY_REFERENCE

val_dataloader:
  component_key: data_loader
  variant_key: default
  config:
    num_workers: 2
    pin_memory: true
    shuffle: false
    dataloader_tag: "val"
    dataset:
      instance_key: train_dataset
      pass_type: BY_REFERENCE
    batch_sampler:
      component_key: batch_sampler
      variant_key: default
      config:
        batch_size: 4
        drop_last: true
        sampler:
          component_key: sampler
          variant_key: distributed_sampler
          config:
            rank: ${settings.cuda_env.global_rank}
            num_replicas: ${settings.cuda_env.world_size}
            shuffle: false
            dataset:
              instance_key: train_dataset
              pass_type: BY_REFERENCE
    collate_fn:
      instance_key: collate_fn
      pass_type: BY_REFERENCE

test_dataloader:
  component_key: data_loader
  variant_key: default
  config:
    num_workers: 2
    pin_memory: true
    shuffle: false
    dataloader_tag: "test"
    dataset:
      instance_key: train_dataset
      pass_type: BY_REFERENCE
    batch_sampler:
      component_key: batch_sampler
      variant_key: default
      config:
        batch_size: 2
        drop_last: true
        sampler:
          component_key: sampler
          variant_key: distributed_sampler
          config:
            rank: ${settings.cuda_env.global_rank}
            num_replicas: ${settings.cuda_env.world_size}
            shuffle: false
            dataset:
              instance_key: train_dataset
              pass_type: BY_REFERENCE
    collate_fn:
      instance_key: collate_fn
      pass_type: BY_REFERENCE

eval_dataloaders:
  - instance_key: val_dataloader
    pass_type: BY_REFERENCE
  - instance_key: test_dataloader
    pass_type: BY_REFERENCE 

checkpoint_saving:
  component_key: checkpoint_saving
  variant_key: default
  config:
    checkpoint_saving_strategy:
      component_key: checkpoint_saving_strategy
      variant_key: save_k_most_recent_checkpoints_strategy
      config:
        k: -1   # -1 to save all checkpoints
    checkpoint_saving_execution:
      component_key: checkpoint_saving_execution
      variant_key: fsdp
      config:
        checkpoint_path: ${settings.paths.checkpointing_path}
        global_rank: ${settings.cuda_env.global_rank}
        experiment_id: ${settings.experiment_id} 
        mixed_precision_settings: BF_16
        sharding_strategy: FULL_SHARD
        block_names: [TransformerBlock]

# resolving class types via different enums sucks...
loss_fn:
  component_key: loss
  variant_key: clm_cross_entropy_loss
  config:
    target_key: target_ids
    prediction_key: logits

wrapped_model:
  component_key: model
  variant_key: fsdp_wrapped
  config:
    model:
      instance_key: model
      pass_type: BY_REFERENCE
    sync_module_states: true
    mixed_precision_settings: BF_16
    sharding_strategy: FULL_SHARD
    block_names: [TransformerBlock]

model:
  component_key: model
  variant_key: gpt2
  config:
    sample_key: ${settings.referencing_keys.sample_key}
    poe_type: NOPE
    block_size: ${settings.training.sequence_length}
    prediction_key: ${loss_fn.config.prediction_key}
    vocab_size: 50304 # GPT-2 vocab_size of 50257, padded up to nearest multiple of 64 for efficiency
    n_layer: 2
    n_head_q: 8
    n_embd: 128
    dropout: 0.0
    bias: true # True: bias in Linears and LayerNorms, like GPT-2. False: a bit better and faster
    attention_config:
      qkv_transforms:
        - type_hint: RotaryTransform
          config:
            n_embd: ${model.config.n_embd}
            n_head: ${model.config.n_head_q} #it has to be head_q here
            seq_length_dim: -2
    weight_init:
      mean: 0.0
      std: 0.02
    lm_head_norm:
      component_key: layer_norm
      variant_key: rms_norm
      config:
        ndim: ${model.config.n_embd}
        bias: true
        epsilon: 1e-5
    gpt2block:
      component_key: block
      variant_key: transformer_block
      config:
        block_size: ${settings.training.sequence_length}
        n_embd: ${model.config.n_embd}
        attention_norm:
          component_key: layer_norm
          variant_key: rms_norm
          config:
            ndim: ${model.config.n_embd}
            bias: true
            epsilon: 1e-5
        ffn_norm:
          component_key: layer_norm
          variant_key: rms_norm
          config:
            ndim: ${model.config.n_embd}
            bias: true
            epsilon: 1e-5
        attention_config: ${model.config.attention_config}
        dropout: ${model.config.dropout}
        ffn_hidden: 128
        bias: true # True: bias in Linears and LayerNorms, like GPT-2. False: a bit better and faster
        n_head_q: ${model.config.n_head_q}
        n_head_kv: 8

scheduler:
  component_key: scheduler
  variant_key: onecycle_lr
  config:
    optimizer:
      instance_key: optimizer
      pass_type: BY_REFERENCE
    max_lr: 6e-4
    div_factor: 10
    final_div_factor: 1
    total_steps: 32
    pct_start: 0.01
    anneal_strategy: cos

optimizer:  
  component_key: optimizer
  variant_key: adam_w
  config:
    lr: 0.0001
    betas: [0.9, 0.95]
    eps: 1e-8
    weight_decay: 1e-1
    wrapped_model: 
      instance_key: wrapped_model
      pass_type: BY_REFERENCE

gradient_clipper:
  component_key: gradient_clipper
  variant_key: fsdp_logging_only
  config:
    wrapped_model:
      instance_key: wrapped_model
      pass_type: BY_REFERENCE
    norm_type: P2_NORM

batch_progress_subscriber:
  component_key: progress_subscriber
  variant_key: rich
  config:
    local_rank: ${settings.cuda_env.local_rank}
    world_size: ${settings.cuda_env.world_size}
    global_num_seen_steps: ${settings.training.global_num_seen_steps}
    train_dataloader:
      instance_key: train_dataloader
      pass_type: BY_REFERENCE
    eval_dataloaders:
        instance_key: eval_dataloaders
        pass_type: BY_REFERENCE

    
evaluation_subscriber:
  component_key: results_subscriber
  variant_key: wandb
  config:
    local_rank: ${settings.cuda_env.local_rank}
    project: modalities_lorem_ipsum
<<<<<<< HEAD
    mode: OFFLINE
=======
    mode: ONLINE
    directory: "."
>>>>>>> fdcf36ba
    experiment_id: ${settings.experiment_id}
    config_file_path: ${settings.config_file_path}<|MERGE_RESOLUTION|>--- conflicted
+++ resolved
@@ -295,11 +295,7 @@
   config:
     local_rank: ${settings.cuda_env.local_rank}
     project: modalities_lorem_ipsum
-<<<<<<< HEAD
-    mode: OFFLINE
-=======
     mode: ONLINE
     directory: "."
->>>>>>> fdcf36ba
     experiment_id: ${settings.experiment_id}
     config_file_path: ${settings.config_file_path}